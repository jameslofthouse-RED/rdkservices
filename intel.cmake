<<<<<<< HEAD
# If not stated otherwise in this file or this component's license file the
# following copyright and licenses apply:
#
# Copyright 2020 RDK Management
#
# Licensed under the Apache License, Version 2.0 (the "License");
# you may not use this file except in compliance with the License.
# You may obtain a copy of the License at
#
# http://www.apache.org/licenses/LICENSE-2.0
#
# Unless required by applicable law or agreed to in writing, software
# distributed under the License is distributed on an "AS IS" BASIS,
# WITHOUT WARRANTIES OR CONDITIONS OF ANY KIND, either express or implied.
# See the License for the specific language governing permissions and
# limitations under the License.
=======
# Intel specifics
message("Building for Intel...")
>>>>>>> 4384edf4

# Canmore specifics
add_definitions (-DPLATFORM_CANMORE)
add_definitions (-DPLATFORM_INTEL)
#Uncomment this for IP Only

add_definitions (-DUSE_DS)
option(USE_DS "USE_DS" ON)

add_definitions (-DUSE_IARM_BUS)
option(USE_IARM_BUS "USE_IARM_BUS" ON)

add_definitions (-DHAS_FRONT_PANEL)
option(HAS_FRONT_PANEL "HAS_FRONT_PANEL" ON)

add_definitions (-DCLOCK_BRIGHTNESS_ENABLED)
option(CLOCK_BRIGHTNESS_ENABLED "CLOCK_BRIGHTNESS_ENABLED" ON)

add_definitions (-DUSE_UPNP_DISCOVERY)
add_definitions (-DUSE_LSB)


if (BUILD_ENABLE_RFREMOTE_API)
    message("Building with rf remote API")
    add_definitions (-DBUILD_ENABLE_RFREMOTE_API)
    add_definitions (-DHAS_API_RFREMOTE)
endif()

if (BUILD_ENABLE_HDCP)
    message("Building xre with hdcp profile")
    add_definitions (-DBUILD_ENABLE_HDCP)
    option(BUILD_ENABLE_HDCP "BUILD_ENABLE_HDCP" ON)
    add_definitions (-DENABLE_HDCP_PROFILE)
endif()

if (BUILD_X1)
    message("Building for X1")
    add_definitions (-DBUILD_X1)
    add_definitions (-DSUPPORT_HOME_NETWORKING_V3)

    if (IP_VIDEO_ONLY)
        message("Using IP video only")
#                       DEFINES -= PLATFORM_CANMORE
        add_definitions (-DUSE_IP_VIDEO_ONLY)
        add_definitions (-DUSE_TSB_SETTINGS)
        add_definitions (-DENABLE_TSB_SETTING)
    endif()

    if (BUILD_DELIA)
        message("Building for Delia")
        add_definitions (-DUSE_DS)
        add_definitions (-DUSE_IARMBUS)
        add_definitions (-DPLATFORM_INTEL_IP_ONLY)
        add_definitions (-DDELIA_MODE)
        add_definitions (-DUSE_DISPLAY_SETTINGS)
        add_definitions (-DENABLE_EXIT_D_D_2_WEB_DIAGNOSTICS)

        if (BUILD_ENABLE_HDCP)
            message("Building x1 xre with hdcp profile")
            add_definitions (-DENABLE_HDCP_PROFILE)
        endif()
        if (BUILD_DBUS)
             message("Building for DBUS")
             add_definitions (-DIARM_USE_DBUS)
        endif()
    endif()

    add_definitions (-DMSO_PAIRING)
    add_definitions (-DMSO_PAIRING_ENABLE_LOS)
    add_definitions (-DRF4CE_API)
    add_definitions (-DUSE_IARM)
    add_definitions (-DHAS_SNAG_AUDIO)
    add_definitions (-DHAS_STATE_OBSERVER)
    add_definitions (-DENABLE_SERVICEPROXY_SYSTEM3_SYSTEM4)
    add_definitions (-DENABLE_MSOPAIRING_4)
    add_definitions (-DENABLE_MSOPAIRING_5)
    add_definitions (-DENABLE_MSOPAIRING_6)
    add_definitions (-DUSE_DISPLAY_SETTINGS)
    add_definitions (-DUSE_THUNDER_DISPLAY_SETTINGS)
    add_definitions (-DUSE_DEVICE_SETTINGS_SERVICE)
    add_definitions (-DUSE_RFBYPASS_LED_KEYPRESS)
    add_definitions (-DENABLE_VREX_SERVICE)
    add_definitions (-DENABLE_REMOTE_ACTION_MAPPING_SERVICE)
    add_definitions (-DENABLE_CONTROL_SERVICE)
    add_definitions (-DUSE_UNIFIED_RF4CE_MGR_API_4)
    add_definitions (-DENABLE_FRONT_PANEL_API_V4)
endif()

if(PLATFORM_INTEL_IP_ONLY)
    message("Building for IP Only...")
    add_definitions (-DPLATFORM_INTEL_IP_ONLY)
else()
    message("Building for Canmore...")
    add_definitions (-DHAS_GMA)
    add_definitions (-DHAS_QAM)
endif()

#add_definitions (-DUSE_SOUND_PLAYER)

#add_definitions (-DUSE_AVINPUT)
add_definitions (-DCROSS_COMPILED_FOR_DEVICE)
add_definitions (-DENABLE_GET_SET_APIVERSION)

#!contains(DEFINES, USE_DS) {
#    HEADERS += ../../platform/broadcom/include/rdk_fpd.h
#}

add_definitions (-DHAS_API_RFREMOTE)
add_definitions (-DHAS_API_SYSTEM)
add_definitions (-DHAS_API_POWERSTATE)
add_definitions (-DHAS_API_AVINPUT)
add_definitions (-DHAS_API_HOME_NETWORKING)
add_definitions (-DHAS_API_APPLICATION)
add_definitions (-DHAS_API_PING)
add_definitions (-DHAS_API_HDCP_COMPLIANCE)

add_definitions (-DHAS_API_DEVICEPROVISIONING)
#add_definitions (-DHAS_API_QAM_METADATA)
add_definitions (-DHAS_API_DOWNLOADS)<|MERGE_RESOLUTION|>--- conflicted
+++ resolved
@@ -1,4 +1,3 @@
-<<<<<<< HEAD
 # If not stated otherwise in this file or this component's license file the
 # following copyright and licenses apply:
 #
@@ -15,10 +14,9 @@
 # WITHOUT WARRANTIES OR CONDITIONS OF ANY KIND, either express or implied.
 # See the License for the specific language governing permissions and
 # limitations under the License.
-=======
+
 # Intel specifics
 message("Building for Intel...")
->>>>>>> 4384edf4
 
 # Canmore specifics
 add_definitions (-DPLATFORM_CANMORE)
