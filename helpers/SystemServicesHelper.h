/**
* If not stated otherwise in this file or this component's LICENSE
* file the following copyright and licenses apply:
*
* Copyright 2019 RDK Management
*
* Licensed under the Apache License, Version 2.0 (the "License");
* you may not use this file except in compliance with the License.
* You may obtain a copy of the License at
*
* http://www.apache.org/licenses/LICENSE-2.0
*
* Unless required by applicable law or agreed to in writing, software
* distributed under the License is distributed on an "AS IS" BASIS,
* WITHOUT WARRANTIES OR CONDITIONS OF ANY KIND, either express or implied.
* See the License for the specific language governing permissions and
* limitations under the License.
**/

#ifndef __SYSTEM_SERVICE_HELPER_H__
#define __SYSTEM_SERVICE_HELPER_H__

#include <fstream>
#include <string>
#include <vector>
#include <map>
#include <algorithm>
#include <regex>
#include <time.h>
#include <curl/curl.h>

#include "utils.h"

/* Status-keeper files */

<<<<<<< HEAD
#if defined (PLATFORM_BROADCOM) || defined (PLATFORM_REALTEK) || defined (PLATFORM_BROADCOM_REF)
=======
#if defined (PLATFORM_BROADCOM) || defined (PLATFORM_BROADCOM_REF) || defined (PLATFORM_REALTEK)
>>>>>>> 2e7795a3
#define SYSTEM_SERVICE_REBOOT_INFO_FILE             "/opt/secure/reboot/reboot.info"
#define SYSTEM_SERVICE_PREVIOUS_REBOOT_INFO_FILE    "/opt/secure/reboot/previousreboot.info"
#define SYSTEM_SERVICE_HARD_POWER_INFO_FILE         "/opt/secure/reboot/hardpower.info"
#else
#define SYSTEM_SERVICE_REBOOT_INFO_FILE             "/opt/persistent/reboot.info"
#define SYSTEM_SERVICE_PREVIOUS_REBOOT_INFO_FILE    "/opt/persistent/previousreboot.info"
#define SYSTEM_SERVICE_HARD_POWER_INFO_FILE         "/opt/persistent/hardpower.info"
#endif



#define SYSTEM_UP_TIME_FILE                     "/proc/uptime"
#define MOCA_FILE                               "/opt/enablemoca"
#define VERSION_FILE_NAME                       "/version.txt"
#define SYSTEM_SERVICE_SETTINGS_FILE            "/opt/system_service_settings.conf"
#define SYSTEM_SERVICE_TEMP_FILE                "/tmp/system_service_temp.conf"
#define FWDNLDSTATUS_FILE_NAME                  "/opt/fwdnldstatus.txt"
#define REBOOT_INFO_LOG_FILE                    "/opt/logs/rebootInfo.log"
#define STANDBY_REASON_FILE                     "/opt/standbyReason.txt"
#define TMP_SERIAL_NUMBER_FILE                  "/tmp/.STB_SER_NO"
#define WAREHOUSE_MODE_FILE                     "/opt/warehouse_mode_active"
#define PREVIOUS_REBOOT_INFO2_ONE_CALL_FILE     "/tmp/previousRebootInfoOneCall"
#define MILESTONES_LOG_FILE                     "/opt/logs/rdk_milestones.log"
#define RECEIVER_STANDBY_PREFS                  "/tmp/retainConnection"
#define TZ_REGEX                                "^[0-9a-zA-Z/-+_]*$"
#define PREVIOUS_KEYPRESS_INFO_FILE             "/opt/persistent/previouskeypress.info"
#define XCONF_OVERRIDE_FILE						"/opt/swupdate.conf"
#define	URL_XCONF								"http://xconf.xcal.tv/xconf/swu/stb"
#define TZ_FILE									"/opt/persistent/timeZoneDST"

#define MODE_TIMER_UPDATE_INTERVAL	1000
#define CURL_BUFFER_SIZE	(64 * 1024) /* 256kB */

#define IARM_BUS_PWRMGR_NAME					"PWRMgr"  /*!< Power manager IARM bus name */
#define IARM_BUS_PWRMGR_API_SetDeepSleepTimeOut	"SetDeepSleepTimeOut" /*!< Sets the timeout for deep sleep*/

#define MODE_NORMAL     "NORMAL"
#define MODE_EAS        "EAS"
#define MODE_WAREHOUSE  "WAREHOUSE"

#define CAT_DWNLDPROGRESSFILE_AND_GET_INFO "cat /opt/curl_progress | tr -s '\r' '\n' | tail -n 1 | sed 's/^ *//g' | tr -s ' ' | cut -d ' ' -f3"

enum eRetval { E_NOK = -1,
    E_OK };

enum SysSrv_ErrorCode {
    SysSrv_OK = 0,
    SysSrv_MethodNotFound,
    SysSrv_MissingKeyValues,
    SysSrv_UnSupportedFormat,
    SysSrv_FileNotPresent,
    SysSrv_FileAccessFailed,
    SysSrv_FileContentUnsupported,
    SysSrv_Unexpected,
    SysSrv_SupportNotAvailable,
    SysSrv_LibcurlError,
    SysSrv_DynamicMemoryAllocationFailed,
    SysSrv_ManufacturerDataReadFailed,
    SysSrv_KeyNotFound
};

enum FirmwareUpdateState {
    FirmwareUpdateStateUninitialized = 0,
    FirmwareUpdateStateRequesting,
    FirmwareUpdateStateDownloading,
    FirmwareUpdateStateFailed,
    FirmwareUpdateStateDownloadComplete,
    FirmwareUpdateStateValidationComplete,
    FirmwareUpdateStatePreparingReboot,
};

const string GZ_STATUS = "/opt/gzenabled";

/* Used as CURL Data buffer */
struct write_result {
    char *data;
    int pos;
};

/* Forward Declaration */
uint32_t enableXREConnectionRetentionHelper(bool);

/* Helper Functions */
using namespace std;

/**
  * @brief : To map the error code with matching error message.
  * @param1[in] : error code of type SysSrv_ErrorCode.
  * @return : string; error message.
  */
std::string getErrorDescription(int errCode);

std::string dirnameOf(const std::string& fname);

/***
 * @brief	: Used to check if directory exists
 * @param1[in]	: Complete file name with path
 * @param2[in]	: Destination string to be filled with file contents
 * @return	: <bool>; TRUE if operation success; else FALSE.
 */
bool dirExists(std::string fname);

/***
 * @brief	: Used to read file contents into a string
 * @param1[in]	: Complete file name with path
 * @param2[in]	: Destination string to be filled with file contents
 * @return	: <bool>; TRUE if operation success; else FALSE.
 */
bool readFromFile(const char* filename, string &content);

namespace WPEFramework {
    namespace Plugin {
        /***
         * @brief   : Used to construct response with module error status.
         * @param1[in]  : Error Code
         * @param2[out]: "response" JSON Object which is returned by the API
         with updated module error status.
         */
        void populateResponseWithError(int errorCode, JsonObject& response);
        string caseInsensitive(string str7);
        string ltrim(const string& s);
        string rtrim(const string& s);
        string trim(const string& s);
        string getModel();
        string convertCase(string str);
        bool convert(string str3,string firm);
    } //namespace Plugin
} //namespace WPEFramework

/***
 * @brief  : Used to construct JSON response from Vector.
 * @param1[in] : Destination JSON response buffer
 * @param2[in] : JSON "Key"
 * @param3[in] : Source Vector.
 * @return : <bool>; TRUE if operation success; else FALSE.
 */
void setJSONResponseArray(JsonObject& response, const char* key,
        const vector<string>& items);

/***
 * @brief	: Used to read file contents into a vector
 * @param1[in]	: Complete file name with path
 * @param2[out]	: Destination string object filled with file contents
 * @return	: <bool>; TRUE if operation success; else FALSE.
 */
bool getFileContent(std::string fileName, std::string& fileContent);

/***
 * @brief  : Used to read file contents into a vector
 * @param1[in] : Complete file name with path
 * @param2[in] : Destination vector buffer to be filled with file contents
 * @return : <bool>; TRUE if operation success; else FALSE.
 */
bool getFileContent(std::string fileName, std::vector<std::string> & vecOfStrs);

/***
 * @brief  : Used to read file contents into a C char array/buffer
 * @param1[in] : Complete file name with path
 * @param2[in] : Destination C char buffer to be filled with file contents
 * @return : <bool>; TRUE if operation success; else FALSE.
 */
bool getFileContentToCharBuffer(std::string fileName, char *pBuffer);

/***
 * @brief	: Used to search for files in the given directory
 * @param1[in]	: Directory on which the search has to be performed
 * @param2[in]	: Filter for the search command
 * @return	: <vector<std::string>>; Vector of file names.
 */
std::vector<std::string> searchAndGetFilesList(std::string path, std::string filter);

/***
 * @brief  : compare two C string case insensitively
 * @param1[in] : c string 1
 * @param2[in] : c string 2
 * @return : <bool>; 0 is strings are same, some number if strings are different.
 */
int strcicmp(char const *a, char const *b);

/**
 * @brief	: To find case insensitive substring in a given string.
 * @param1[in]	: Haystack buffer
 * @param2[in]	: Needle to be searched in Haystack
 * @return	: <bool> ; TRUE if match found; else FALSE.
 */
bool findCaseInsensitive(std::string data, std::string toSearch, size_t pos = 0);

/***
 * @brief	: To retrieve Xconf version of URL to override
 * @return	: string
 */
string getXconfOverrideUrl(void);

/***
 * @brief	: To retrieve TimeZone
 * @return	: string; TimeZone
 */
string getTimeZoneDSTHelper(void);

/***
 * @brief		: To retrieve system time in requested format
 * @param1[in]	: requested format conversion info
 * @return		: string;
 */
string currentDateTimeUtc(const char *fmt);

/***
 * @brief	: To construct url encoded from string passed
 * @param1[in]	: string; url to be encoded
 * @return		: string; encoded url
 */
std::string url_encode(std::string urlIn);

/***
 * @brief   : To construct url encoded from string passed
 * @param1[in]  : CURL *; poinetr to curl init handle
 * @param2[in]  : string; url to be encoded
 * @return      : string; encoded url
 */
std::string urlEncodeField(CURL *curl_handle, std::string &data);

/***
 * @brief	: To retrieve model details
 * @return	: string
 */
std::string getModel(void);

/**
  * @brief : CURL write handle call back.
  * @reference :
  */
size_t writeCurlResponse(void *ptr, size_t size, size_t nmemb, std::string stream);

/***
 * @brief  : extract mac address value to each key
 * @param1[in] : the entire string from which makc addresses can be extracted
 * @param2[in] : Key to each mac address
 * @param2[out]: mac address value to each key
 */
void findMacInString(std::string totalStr, std::string macId, std::string& mac);

std::string stringTodate(char *pBuffer);

/**
 * @brief Used to used to remove characters from string.
 * @param1[in] : The string that has to striped of the given characters
 * @param2[in] : char pointer too character arrya that contains all the
 * 				 characters to be removed
 * @param2[out]: String striped of given characters
 */
void removeCharsFromString(string &str, const char* charsToRemove);

/**
 * @brief Curl write request callback handler.
 */
size_t curl_write(void *ptr, size_t size, size_t nmemb, void *stream);

#endif /* __SYSTEM_SERVICE_HELPER_H__ */
<|MERGE_RESOLUTION|>--- conflicted
+++ resolved
@@ -33,11 +33,7 @@
 
 /* Status-keeper files */
 
-<<<<<<< HEAD
-#if defined (PLATFORM_BROADCOM) || defined (PLATFORM_REALTEK) || defined (PLATFORM_BROADCOM_REF)
-=======
 #if defined (PLATFORM_BROADCOM) || defined (PLATFORM_BROADCOM_REF) || defined (PLATFORM_REALTEK)
->>>>>>> 2e7795a3
 #define SYSTEM_SERVICE_REBOOT_INFO_FILE             "/opt/secure/reboot/reboot.info"
 #define SYSTEM_SERVICE_PREVIOUS_REBOOT_INFO_FILE    "/opt/secure/reboot/previousreboot.info"
 #define SYSTEM_SERVICE_HARD_POWER_INFO_FILE         "/opt/secure/reboot/hardpower.info"
