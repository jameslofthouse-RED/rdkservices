--- conflicted
+++ resolved
@@ -99,12 +99,8 @@
             void setPreferences(const JsonObject& preferences);
             bool setLED(const JsonObject& properties);
             void setBlink(const JsonObject& blinkInfo);
-<<<<<<< HEAD
-            void set24HourClock(bool is24Hour);
             void setPowerStatus(bool status);
-=======
             bool set24HourClock(bool is24Hour);
->>>>>>> 7d33ca1b
             bool is24HourClock();
             bool setClockTestPattern(bool show);
 
