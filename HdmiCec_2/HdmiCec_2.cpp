--- conflicted
+++ resolved
@@ -1097,39 +1097,24 @@
             bool ret = false; 
             if((true == cecEnableStatus) && (cecOTPSettingEnabled == true))
             {
-<<<<<<< HEAD
-                try
-                {
-                    LOGINFO("Command: sending ImageViewOn TV \r\n");
-                    smConnection->sendTo(LogicalAddress::TV, MessageEncoder().encode(ImageViewOn()), 5000);
-                    usleep(10000);
-                    LOGINFO("Command: sending ActiveSource  physical_addr :%s \r\n",physical_addr.toString().c_str());
-                    smConnection->sendTo(LogicalAddress::BROADCAST, MessageEncoder().encode(ActiveSource(physical_addr)), 5000);
-                    usleep(10000);
-                    isDeviceActiveSource = true;
-                    LOGINFO("Command: sending GiveDevicePowerStatus \r\n");
-                    smConnection->sendTo(LogicalAddress::TV, MessageEncoder().encode(GiveDevicePowerStatus()), 5000);
-                    ret = true;
-=======
                 if (smConnection)  {
                     try
                     {
                         LOGINFO("Command: sending ImageViewOn TV \r\n");
-                        smConnection->sendTo(LogicalAddress(LogicalAddress::TV), MessageEncoder().encode(ImageViewOn()), 5000);
+                        smConnection->sendTo(LogicalAddress::TV, MessageEncoder().encode(ImageViewOn()), 5000);
                         usleep(10000);
                         LOGINFO("Command: sending ActiveSource  physical_addr :%s \r\n",physical_addr.toString().c_str());
-                        smConnection->sendTo(LogicalAddress(LogicalAddress::BROADCAST), MessageEncoder().encode(ActiveSource(physical_addr)), 5000);
+                        smConnection->sendTo(LogicalAddress::BROADCAST, MessageEncoder().encode(ActiveSource(physical_addr)), 5000);
                         usleep(10000);
                         isDeviceActiveSource = true;
                         LOGINFO("Command: sending GiveDevicePowerStatus \r\n");
-                        smConnection->sendTo(LogicalAddress(LogicalAddress::TV), MessageEncoder().encode(GiveDevicePowerStatus()), 5000);
+                        smConnection->sendTo(LogicalAddress::TV, MessageEncoder().encode(GiveDevicePowerStatus()), 5000);
                         ret = true;
                     }
                     catch(...)
                     {
                         LOGWARN("Exception while processing performOTPAction");
                     }
->>>>>>> 9b6173a8
                 }
                 else {
                     LOGWARN("smConnection is NULL");
