# If not stated otherwise in this file or this component's license file the
# following copyright and licenses apply:
#
# Copyright 2020 RDK Management
#
# Licensed under the Apache License, Version 2.0 (the "License");
# you may not use this file except in compliance with the License.
# You may obtain a copy of the License at
#
# http://www.apache.org/licenses/LICENSE-2.0
#
# Unless required by applicable law or agreed to in writing, software
# distributed under the License is distributed on an "AS IS" BASIS,
# WITHOUT WARRANTIES OR CONDITIONS OF ANY KIND, either express or implied.
# See the License for the specific language governing permissions and
# limitations under the License.

cmake_minimum_required(VERSION 3.3)
project(RDKServices)

find_package(WPEFramework)

# All packages that did not deliver a CMake Find script (and some deprecated scripts that need to be removed)
# are located in the cmake directory. Include it in the search.
list(APPEND CMAKE_MODULE_PATH "${CMAKE_SOURCE_DIR}/cmake/")

option(COMCAST_CONFIG "Comcast services configuration" ON)
if(COMCAST_CONFIG)
    include(services.cmake)
endif()

option(PLUGIN_OCICONTAINER "Include OCIContainer plugin" OFF)

# Library installation section
string(TOLOWER ${NAMESPACE} STORAGE_DIRECTORY)

# for writing pc and config files
include(CmakeHelperFunctions)

get_directory_property(SEVICES_DEFINES COMPILE_DEFINITIONS)

if(PLUGIN_PACKAGER)
    add_subdirectory(Packager)
endif()

if(PLUGIN_BLUETOOTH)
    add_subdirectory(Bluetooth)
endif()

if(PLUGIN_DISPLAYSETTINGS)
    add_subdirectory(DisplaySettings)
endif()

if(PLUGIN_REMOTEACTIONMAPPING)
    add_subdirectory(RemoteActionMapping)
endif()

if(PLUGIN_CONTROLSERVICE)
    add_subdirectory(ControlService)
endif()

if(PLUGIN_SYSTEMSERVICES)
    add_subdirectory(SystemServices)
endif()

if(PLUGIN_HOMENETWORKING)
    add_subdirectory(HomeNetworking)
endif()

if(PLUGIN_NETWORK)
    add_subdirectory(Network)
endif()

if(PLUGIN_PLUGANDPLAY)
    add_subdirectory(PlugAndPlay)
endif()

if(PLUGIN_LOGGINGPREFERENCES)
    add_subdirectory(LoggingPreferences)
endif()

if(PLUGIN_USERPREFERENCES)
    add_subdirectory(UserPreferences)
endif()

if(PLUGIN_PROXIES)
    add_subdirectory(Proxies)
endif()

if(PLUGIN_AVINPUT)
    add_subdirectory(AVInput)
endif()

if(PLUGIN_DATACAPTURE)
    add_subdirectory(DataCapture)
endif()

if(SEVICES_DEFINES MATCHES "HAS_FRONT_PANEL")
    add_subdirectory(FrontPanel)
endif()

if(PLUGIN_COPILOT)
    add_subdirectory(CoPilot)
endif()

if(PLUGIN_STORAGE_MANAGER)
    add_subdirectory(StorageManager)
endif()

if(PLUGIN_DEVICE_PROVISIONING)
    add_subdirectory(DeviceProvisioning)
endif()


# if(BLUETOOTH_SETTINGS)
#    add_subdirectory(BluetoothSettings)
# endif()

if(PLUGIN_FRAMERATE)
    add_subdirectory(FrameRate)
endif()

if(PLUGIN_SCREENCAPTURE)
    add_subdirectory(ScreenCapture)
endif()

if(PLUGIN_WEBSOCKETPROXY)
    add_subdirectory(WebSocketProxy)
endif()

if(PLUGIN_ACTIVITYMONITOR)
    add_subdirectory(ActivityMonitor)
endif()

if(PLUGIN_WAREHOUSE)
    add_subdirectory(Warehouse)
endif()

if(PLUGIN_HDMICEC)
    add_subdirectory(HdmiCec)
endif()

if(PLUGIN_HDMICEC2)
    add_subdirectory(HdmiCec_2)
endif()

if(PLUGIN_HDMICECSINK)
    add_subdirectory(HdmiCecSink)
endif()

if(PLUGIN_LOCATIONSYNC)
    add_subdirectory(LocationSync)
endif()

if(PLUGIN_DEVICEIDENTIFICATION)
    add_subdirectory(DeviceIdentification)
endif()

if(PLUGIN_DEVICEINFO)
    add_subdirectory(DeviceInfo)
endif()

if(PLUGIN_DISPLAYINFO)
    add_subdirectory(DisplayInfo)
endif()

if(PLUGIN_SOUNDPLAYER)
    add_subdirectory(SoundPlayer)
endif()

if(PLUGIN_DEVICEDIAGNOSTICS)
    add_subdirectory(DeviceDiagnostics)
endif()

if(PLUGIN_HDCPPROFILE)
    add_subdirectory(HdcpProfile)
endif()

if(PLUGIN_HDMIINPUT)
    add_subdirectory(HdmiInput)
endif()

if(PLUGIN_TIMER)
    add_subdirectory(Timer)
endif()

if(PLUGIN_SLEEPTIMER)
    add_subdirectory(SleepTimer)
endif()

if(PLUGIN_MESSENGER)
    add_subdirectory(Messenger)
endif()

if(PLUGIN_MONITOR)
    add_subdirectory(Monitor)
endif()

if(PLUGIN_OPENCDMI)
    add_subdirectory(OpenCDMi)
endif()

if(PLUGIN_MOTION_DETECTION)
    add_subdirectory(MotionDetection)
endif()

if(PLUGIN_PLAYERINFO)
    add_subdirectory(PlayerInfo)
endif()

if(PLUGIN_SECURITYAGENT)
    add_subdirectory(SecurityAgent)
endif()

if(HAS_AUTHSERVICE)
    add_subdirectory(AuthService)
endif()

if(PLUGIN_CONTINUEWATCHING)
    add_subdirectory(ContinueWatching)
endif()

#if(HAS_API_APPLICATION)
#    add_subdirectory(Application)
#endif()

if(PLUGIN_STATEOBSERVER)
    add_subdirectory(StateObserver)
endif()

if(PLUGIN_WIFIMANAGER)
    add_subdirectory(WifiManager)
endif()

if(PLUGIN_TRACECONTROL)
    add_subdirectory(TraceControl)
endif()

if(PLUGIN_LOSTANDFOUND)
    add_subdirectory(LostAndFound)
endif()

if(PLUGIN_PLATFORMPLAYER)
    add_subdirectory(PlatformPlayer)
endif()

if(PLUGIN_LINEARSEGMENTEDADVERTISING)
    add_subdirectory(LinearSegmentedAdvertising)
endif()

if(PLUGIN_DEEPLINK)
    add_subdirectory(DeepLink)
endif()

if(PLUGIN_XCAST)
    add_subdirectory(XCast)
endif()

if(PLUGIN_VIDEOAPPLICATIONEVENTS)
    add_subdirectory(VideoApplicationEvents)
endif()

if(PLUGIN_INACTIVITYNOTIFIER)
    add_subdirectory(InactivityNotifier)
endif()

if(PLUGIN_RDKSHELL)
    add_subdirectory(RDKShell)
endif()

if(PLUGIN_WEBKITBROWSER)
    add_subdirectory(WebKitBrowser)
endif()

if(PLUGIN_TEXTTOSPEECH)
    add_subdirectory(TextToSpeech)
endif()

if(PLUGIN_PERSISTENTSTORE)
    add_subdirectory(PersistentStore)
endif()

if(PLUGIN_OCICONTAINER)
    add_subdirectory(OCIContainer)
endif()

if(PLUGIN_PERSISTENT_STORE)
    add_subdirectory(PersistentStore)
endif()

<<<<<<< HEAD
if(PLUGIN_WEBBRIDGE)
    add_subdirectory(WebBridge)
=======
if(PLUGIN_USBACCESS)
    add_subdirectory(UsbAccess)
>>>>>>> de42d712
endif()

if(WPEFRAMEWORK_CREATE_IPKG_TARGETS)
    set(CPACK_GENERATOR "DEB")
    set(CPACK_DEB_COMPONENT_INSTALL ON)
    set(CPACK_COMPONENTS_GROUPING IGNORE)

    set(CPACK_DEBIAN_PACKAGE_NAME "${WPEFRAMEWORK_PLUGINS_OPKG_NAME}")
    set(CPACK_DEBIAN_PACKAGE_VERSION "${WPEFRAMEWORK_PLUGINS_OPKG_VERSION}")
    set(CPACK_DEBIAN_PACKAGE_ARCHITECTURE "${WPEFRAMEWORK_PLUGINS_OPKG_ARCHITECTURE}")
    set(CPACK_DEBIAN_PACKAGE_MAINTAINER "${WPEFRAMEWORK_PLUGINS_OPKG_MAINTAINER}")
    set(CPACK_DEBIAN_PACKAGE_DESCRIPTION "${WPEFRAMEWORK_PLUGINS_OPKG_DESCRIPTION}")
    set(CPACK_PACKAGE_FILE_NAME "${WPEFRAMEWORK_PLUGINS_OPKG_FILE_NAME}")

    # list of components from which packages will be generated
    set(CPACK_COMPONENTS_ALL
            ${NAMESPACE}WebKitBrowser
            WPEInjectedBundle
            )

    include(CPack)
endif()<|MERGE_RESOLUTION|>--- conflicted
+++ resolved
@@ -288,13 +288,12 @@
     add_subdirectory(PersistentStore)
 endif()
 
-<<<<<<< HEAD
 if(PLUGIN_WEBBRIDGE)
     add_subdirectory(WebBridge)
-=======
+endif()
+
 if(PLUGIN_USBACCESS)
     add_subdirectory(UsbAccess)
->>>>>>> de42d712
 endif()
 
 if(WPEFRAMEWORK_CREATE_IPKG_TARGETS)
