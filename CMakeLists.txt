# If not stated otherwise in this file or this component's license file the
# following copyright and licenses apply:
#
# Copyright 2020 RDK Management
#
# Licensed under the Apache License, Version 2.0 (the "License");
# you may not use this file except in compliance with the License.
# You may obtain a copy of the License at
#
# http://www.apache.org/licenses/LICENSE-2.0
#
# Unless required by applicable law or agreed to in writing, software
# distributed under the License is distributed on an "AS IS" BASIS,
# WITHOUT WARRANTIES OR CONDITIONS OF ANY KIND, either express or implied.
# See the License for the specific language governing permissions and
# limitations under the License.

cmake_minimum_required(VERSION 3.3)

find_package(WPEFramework)

# All packages that did not deliver a CMake Find script (and some deprecated scripts that need to be removed)
# are located in the cmake directory. Include it in the search.
list(APPEND CMAKE_MODULE_PATH "${CMAKE_SOURCE_DIR}/cmake/")

option(COMCAST_CONFIG "Comcast services configuration" ON)
if(COMCAST_CONFIG)
    include(services.cmake)
endif()

option(PLUGIN_PACKAGER "Include Packager plugin" OFF)
option(PLUGIN_PROXIES "Include Proxies plugin" OFF)
#option(PLUGIN_DATA_CAPTURE "Include DataCapture plugin" ON)
option(PLUGIN_AVINPUT "Include AVInput plugin" OFF)
option(PLUGIN_HOMENETWORKING "Include HomeNetworking plugin" OFF)
option(PLUGIN_REMOTEACTIONMAPPING "Include RemoteActionMapping plugin" OFF)
option(PLUGIN_PLUGANDPLAY "Include PlugAndPlay plugin" OFF)
option(PLUGIN_VREXMANAGER "Include VrexManager plugin" OFF)
option(PLUGIN_PLATFORMPLAYER "Include PlatformPlayer plugin" OFF)
option(PLUGIN_LINEARSEGMENTEDADVERTISING "Include LinearSegmentedAdvertising plugin" OFF)
option(PLUGIN_DEEP_LINK "Include DeepLink plugin" OFF)
option(PLUGIN_VIDEOAPPLICATIONEVENTS "Include video application events plugin" OFF)
option(PLUGIN_INACTIVITYNOTIFIER "Include InactivityNotifier plugin" OFF)
option(PLUGIN_RDKSHELL "Include RDKShell plugin" OFF)
option(PLUGIN_TEXTTOSPEECH "Include TextToSpeech plugin" OFF)
option(PLUGIN_OCICONTAINER "Include OCIContainer plugin" OFF)
option(PLUGIN_LOCATIONSYNC "Include LocationSync plugin" OFF)
option(PLUGIN_DEVICEIDENTIFICATION "Include DeviceIdentification plugin" OFF)
option(PLUGIN_DEVICEINFO "Include DeviceInfo plugin" OFF)
option(PLUGIN_MESSENGER "Include Messenger plugin" OFF)
option(PLUGIN_MONITOR "Include Monitor plugin" OFF)
option(PLUGIN_OPENCDMI "Include OpenCDMi plugin" OFF)
option(PLUGIN_SECURITYAGENT "Include SecurityAgent plugin" OFF)
option(PLUGIN_TRACECONTROL "Include TraceControl plugin" OFF)

# Library installation section
string(TOLOWER ${NAMESPACE} STORAGE_DIRECTORY)

# for writing pc and config files
include(CmakeHelperFunctions)

get_directory_property(SEVICES_DEFINES COMPILE_DEFINITIONS)

if(PLUGIN_PACKAGER)
    add_subdirectory(Packager)
endif()

if(PLUGIN_BLUETOOTH)
    add_subdirectory(Bluetooth)
endif()

if(PLUGIN_DISPLAYSETTINGS)
    add_subdirectory(DisplaySettings)
endif()

if(PLUGIN_REMOTEACTIONMAPPING)
    add_subdirectory(RemoteActionMapping)
endif()

if(PLUGIN_CONTROLSERVICE)
    add_subdirectory(ControlService)
endif()

    if(PLUGIN_SYSTEMSERVICES)
        add_subdirectory(SystemServices)
    endif()

    if(PLUGIN_HOMENETWORKING)
        add_subdirectory(HomeNetworking)
    endif()

    if(PLUGIN_NETWORK)
        add_subdirectory(Network)
    endif()

    if(PLUGIN_PLUGANDPLAY)
        add_subdirectory(PlugAndPlay)
    endif()

    if(PLUGIN_LOGGING_PREFERENCES)
        add_subdirectory(LoggingPreferences)
    endif()

    if(PLUGIN_USER_PREFERENCES)
        add_subdirectory(UserPreferences)
    endif()

    if(PLUGIN_PROXIES)
        add_subdirectory(Proxies)
    endif()

    if(PLUGIN_AVINPUT)
        add_subdirectory(AVInput)
    endif()

    if(PLUGIN_DATA_CAPTURE)
        add_subdirectory(DataCapture)
    endif()

    if(SEVICES_DEFINES MATCHES "HAS_FRONT_PANEL")
        add_subdirectory(FrontPanel)
    endif()

    if(HAS_API_COPILOT)
        add_subdirectory(CoPilot)
    endif()

    if(HAS_API_STORAGE_MANAGER)
        add_subdirectory(StorageManager)
    endif()

    if(DEVICE_PROVISIONING)
        add_subdirectory(DeviceProvisioning)
    endif()

    # if(BLUETOOTH_SETTINGS)
    #    add_subdirectory(BluetoothSettings)
    # endif()

    if(HAS_API_FRAME_RATE)
        add_subdirectory(FrameRate)
    endif()

    if(HAS_API_SCREEN_CAPTURE)
        add_subdirectory(ScreenCapture)
    endif()

    if(HAS_API_WEBSOCKET_PROXY)
        add_subdirectory(WebSocketProxy)
    endif()

    if(HAS_ACTIVITY_MONITOR)
        add_subdirectory(ActivityMonitor)
    endif()

    if(WAREHOUSE_API)
        add_subdirectory(Warehouse)
    endif()

    if(HAS_API_HDMI_CEC)
       add_subdirectory(HdmiCec)
    endif()

    if(HAS_API_HDMI_CEC_2)
       add_subdirectory(HdmiCec_2)
    endif()

<<<<<<< HEAD
    if(PLUGIN_LOCATIONSYNC)
=======
    if(HAS_API_HDMI_CEC_SINK)
       add_subdirectory(HdmiCecSink)
    endif()


    if(ENABLE_LOCATION_SYNC)
>>>>>>> 49986fd3
        add_subdirectory(LocationSync)
    endif()

    if (PLUGIN_DEVICEIDENTIFICATION)
        add_subdirectory(DeviceIdentification)
    endif()

    if (PLUGIN_DEVICEINFO)
        add_subdirectory(DeviceInfo)
    endif()

    if (ENABLE_DISPLAY_INFO)
        add_subdirectory(DisplayInfo)
    endif()

    if(HAS_API_SOUND)
        add_subdirectory(SoundPlayer)
    endif()

    if (HAS_API_DEVICEDIAGNOSTICS)
        add_subdirectory(DeviceDiagnostics)
    endif()

    if (ENABLE_HDCP_PROFILE)
        add_subdirectory(HdcpProfile)
    endif()

    if (HAS_API_HDMI_INPUT)
        add_subdirectory(HdmiInput)
    endif()

    if (HAS_TIMER)
        add_subdirectory(Timer)
    endif()

    if(SLEEP_TIMER)
        add_subdirectory(SleepTimer)
    endif()

    if(PLUGIN_MESSENGER)
        add_subdirectory(Messenger)
    endif()

    if(PLUGIN_MONITOR)
        add_subdirectory(Monitor)
    endif()

    if(PLUGIN_OPENCDMI)
        add_subdirectory(OpenCDMi)
    endif()

    if(ENABLE_PLAYER_INFO)
        add_subdirectory(PlayerInfo)
    endif()

    if(PLUGIN_SECURITYAGENT)
        add_subdirectory(SecurityAgent)
    endif()

    if(HAS_AUTHSERVICE)
        add_subdirectory(AuthService)
    endif()

    if(HAS_API_CONTINUE_WATCHING)
        add_subdirectory(ContinueWatching)
    endif()

    #if(HAS_API_APPLICATION)
    #    add_subdirectory(Application)
    #endif()

    if(HAS_STATE_OBSERVER)
        add_subdirectory(StateObserver)
    endif()

    if(PLUGIN_WIFIMANAGER)
        add_subdirectory(WifiManager)
    endif()

    if(PLUGIN_TRACECONTROL)
        add_subdirectory(TraceControl)
    endif()

    if(PLUGIN_LOSTANDFOUND)
        add_subdirectory(LostAndFound)
    endif()

    if(PLUGIN_PLATFORMPLAYER)
        add_subdirectory(PlatformPlayer)
    endif()

    if(PLUGIN_LINEARSEGMENTEDADVERTISING)
        add_subdirectory(LinearSegmentedAdvertising)
    endif()

    if(PLUGIN_DEEP_LINK)
        add_subdirectory(DeepLink)
    endif()

    if(HAS_API_XCASTSERVICE)
        add_subdirectory(XCast)
    endif()

    if(PLUGIN_VIDEOAPPLICATIONEVENTS)
        add_subdirectory(VideoApplicationEvents)
    endif()

    if(PLUGIN_INACTIVITYNOTIFIER)
        add_subdirectory(InactivityNotifier)
    endif()

    if(PLUGIN_RDKSHELL)
        add_subdirectory(RDKShell)
    endif()

    if(ENABLE_WEBKIT_BROWSER)
        add_subdirectory(WebKitBrowser)
    endif()

    if(PLUGIN_TEXTTOSPEECH)
        add_subdirectory(TextToSpeech)
    endif()

if(PLUGIN_PERSISTENT_STORE)
    add_subdirectory(PersistentStore)
endif()

if(PLUGIN_OCICONTAINER)
    add_subdirectory(OCIContainer)
endif()

if(WPEFRAMEWORK_CREATE_IPKG_TARGETS)
    set(CPACK_GENERATOR "DEB")
    set(CPACK_DEB_COMPONENT_INSTALL ON)
    set(CPACK_COMPONENTS_GROUPING IGNORE)

    set(CPACK_DEBIAN_PACKAGE_NAME "${WPEFRAMEWORK_PLUGINS_OPKG_NAME}")
    set(CPACK_DEBIAN_PACKAGE_VERSION "${WPEFRAMEWORK_PLUGINS_OPKG_VERSION}")
    set(CPACK_DEBIAN_PACKAGE_ARCHITECTURE "${WPEFRAMEWORK_PLUGINS_OPKG_ARCHITECTURE}")
    set(CPACK_DEBIAN_PACKAGE_MAINTAINER "${WPEFRAMEWORK_PLUGINS_OPKG_MAINTAINER}")
    set(CPACK_DEBIAN_PACKAGE_DESCRIPTION "${WPEFRAMEWORK_PLUGINS_OPKG_DESCRIPTION}")
    set(CPACK_PACKAGE_FILE_NAME "${WPEFRAMEWORK_PLUGINS_OPKG_FILE_NAME}")

    # list of components from which packages will be generated
    set(CPACK_COMPONENTS_ALL
            ${NAMESPACE}WebKitBrowser
            WPEInjectedBundle
            )

    include(CPack)
endif()<|MERGE_RESOLUTION|>--- conflicted
+++ resolved
@@ -161,20 +161,15 @@
        add_subdirectory(HdmiCec)
     endif()
 
-    if(HAS_API_HDMI_CEC_2)
+      if(HAS_API_HDMI_CEC_2)
        add_subdirectory(HdmiCec_2)
     endif()
 
-<<<<<<< HEAD
-    if(PLUGIN_LOCATIONSYNC)
-=======
     if(HAS_API_HDMI_CEC_SINK)
        add_subdirectory(HdmiCecSink)
     endif()
-
-
-    if(ENABLE_LOCATION_SYNC)
->>>>>>> 49986fd3
+  
+    if(PLUGIN_LOCATIONSYNC)
         add_subdirectory(LocationSync)
     endif()
 
