/**
* If not stated otherwise in this file or this component's LICENSE
* file the following copyright and licenses apply:
*
* Copyright 2020 RDK Management
*
* Licensed under the Apache License, Version 2.0 (the "License");
* you may not use this file except in compliance with the License.
* You may obtain a copy of the License at
*
* http://www.apache.org/licenses/LICENSE-2.0
*
* Unless required by applicable law or agreed to in writing, software
* distributed under the License is distributed on an "AS IS" BASIS,
* WITHOUT WARRANTIES OR CONDITIONS OF ANY KIND, either express or implied.
* See the License for the specific language governing permissions and
* limitations under the License.
**/

/**
 * @file SystemServices.cpp
 * @brief Thunder Plugin based Implementation for System service API's.
 * @reference RDK-25849.
 */
#include <stdlib.h>
#include <errno.h>
#include <cstdio>
#include <regex>
#include <fstream>
#include <string>
#include <vector>
#include <map>
#include <sstream>
#include <ctime>
#include <iomanip>
#include <bits/stdc++.h>
#include <algorithm>
#include <curl/curl.h>

#include "SystemServices.h"
#include "StateObserverHelper.h"
#include "utils.h"
#include "uploadlogs.h"

#if defined(USE_IARMBUS) || defined(USE_IARM_BUS)
#include "libIARM.h"
#endif /* USE_IARMBUS || USE_IARM_BUS */

#ifdef ENABLE_THERMAL_PROTECTION
#include "thermonitor.h"
#endif /* ENABLE_THERMAL_PROTECTION */

#if defined(HAS_API_SYSTEM) && defined(HAS_API_POWERSTATE)
#include "powerstate.h"
#endif /* HAS_API_SYSTEM && HAS_API_POWERSTATE */

#ifdef ENABLE_DEVICE_MANUFACTURER_INFO
#include "mfrMgr.h"
#endif

#ifdef ENABLE_DEEP_SLEEP
#include "deepSleepMgr.h"
#endif

using namespace std;

#define SYSSRV_MAJOR_VERSION 1
#define SYSSRV_MINOR_VERSION 0

#define MAX_REBOOT_DELAY 86400 /* 24Hr = 86400 sec */
#define TR181_FW_DELAY_REBOOT "Device.DeviceInfo.X_RDKCENTRAL-COM_RFC.Feature.AutoReboot.fwDelayReboot"
#define TR181_AUTOREBOOT_ENABLE "Device.DeviceInfo.X_RDKCENTRAL-COM_RFC.Feature.AutoReboot.Enable"

#define ZONEINFO_DIR "/usr/share/zoneinfo"

#define DEVICE_PROPERTIES_FILE "/etc/device.properties"

#define DEVICE_INFO_SCRIPT "sh /lib/rdk/getDeviceDetails.sh read"

#define STATUS_CODE_NO_SWUPDATE_CONF 460 

#define OPTOUT_TELEMETRY_STATUS "/opt/tmtryoptout"

<<<<<<< HEAD
#define RFC_CALLERID           "SystemServices"
=======
#define STORE_DEMO_FILE "/media/apps/store-mode-video/videoFile.mp4"
#define STORE_DEMO_LINK "http://127.0.0.1:50050/store-mode-video/videoFile.mp4"
>>>>>>> 80453832

/**
 * @struct firmwareUpdate
 * @brief This structure contains information of firmware update.
 * @ingroup SERVMGR_SYSTEM
 */
struct firmwareUpdate {
    string firmwareUpdateVersion; // firmware Version
    int httpStatus;    //http Response code
    bool success;
};

/**
 * @brief This function is used get the moca file is present or not.
 * @return true if the moca file is present else returns false.
 */
bool getMocaStatus(void)
{
    bool status = false;

    if (Utils::fileExists(MOCA_FILE)) {
        status = true;
    } else {
        /* Nothing to do. */
    }

    return status;
}

/**
 * @brief Stores the value of enabled in the file /opt/gzenabled.
 *
 * @param enabled Boolean flag.
 * @return Returns true if it has persisted the flag, false otherwise.
 */
bool setGzEnabled(bool enabled)
{
    bool retVal = false;
    ofstream outfile;

    outfile.open(GZ_STATUS.c_str(), ios::out);
    if (outfile) {
        outfile << (enabled ? "true" :"false");
        outfile.close();
        retVal = true;
    } else {
        printf(" GZ_FILE_ERROR: Can't open file for write mode\n");
    }
    return retVal;
}

/**
 * @brief returns the value of the contents of /opt/gzenabled.
 *
 * @return Returns value that has read from the file.
 */
bool isGzEnabledHelper(bool& enabled)
{
    bool retVal = false;

    char lines[32] = {'\0'};
    string gzStatus = "";
    retVal = getFileContentToCharBuffer(GZ_STATUS.c_str(), lines);
    if (retVal) {
        gzStatus = strtok(lines," ");
        if ("true" == gzStatus) {
            enabled = true;
        } else {
            enabled = false;
        }
        retVal = true;
    } else {
        retVal = false;
    }

    return retVal;
}

/**
 * @brief returns the value of the contents of requested mac/ip
 *
 * @return Returns value that has read from the file.
 */
string collectDeviceInfo(string methodType)
{
    FILE *fp = NULL;
    char *pData = NULL;
    string respBuffer;
    string fileName = "/tmp/." + methodType;
    char buffer[128] = {'\0'};

    if ((fp = fopen(fileName.c_str(), "r")) != NULL) {
        pData = fgets(buffer, (sizeof(buffer) - 1), fp);
        fclose(fp);

        /* Process read information from file */
        if ((strlen(buffer) > 0) && (pData)) {
            respBuffer = buffer;
            if ("ecm_mac" == methodType) {
                respBuffer = regex_replace(respBuffer, std::regex(" "), ":");
            }
        } else {
            /* temp fix for XONE-11787. Proper fix will
               be coming from OCAP team */
            if ("estb_mac" == methodType) {
                respBuffer = "Acquiring";
            } else {
                respBuffer = "";
            }
        }
    }
    return respBuffer;
}

#if defined(USE_IARMBUS) || defined(USE_IARM_BUS)

std::string iarmModeToString(IARM_Bus_Daemon_SysMode_t& iarmMode)
{
    if (IARM_BUS_SYS_MODE_WAREHOUSE == iarmMode) {
        return MODE_WAREHOUSE;
    } else if (IARM_BUS_SYS_MODE_EAS == iarmMode) {
        return MODE_EAS;
    }

    return MODE_NORMAL;
}

void stringToIarmMode(std::string mode, IARM_Bus_Daemon_SysMode_t& iarmMode)
{
    if (MODE_WAREHOUSE == mode) {
        iarmMode = IARM_BUS_SYS_MODE_WAREHOUSE;
    } else if (MODE_EAS == mode) {
        iarmMode = IARM_BUS_SYS_MODE_EAS;
    } else {
        iarmMode = IARM_BUS_SYS_MODE_NORMAL;
    }
}

#endif /* defined(USE_IARMBUS) || defined(USE_IARM_BUS) */

/**
 * @brief WPEFramework class for SystemServices
 */
namespace WPEFramework {
    namespace Plugin {
        //Prototypes
        std::string   SystemServices::m_currentMode = "";
        cTimer    SystemServices::m_operatingModeTimer;
        int       SystemServices::m_remainingDuration = 0;
        JsonObject SystemServices::_systemParams;
        const string SystemServices::MODEL_NAME = "modelName";
        const string SystemServices::HARDWARE_ID = "hardwareID";
        IARM_Bus_SYSMgr_GetSystemStates_Param_t SystemServices::paramGetSysState = {};

        static void _powerEventHandler(const char *owner, IARM_EventId_t eventId,
                void *data, size_t len);

#ifdef ENABLE_THERMAL_PROTECTION
        static void handleThermalLevelChange(IARM_Bus_PWRMgr_EventData_t *param);
        void _thermMgrEventsHandler(const char *owner, IARM_EventId_t eventId,
                void *data, size_t len);
#endif /* ENABLE_THERMAL_PROTECTION */

#if defined(USE_IARMBUS) || defined(USE_IARM_BUS)
        static IARM_Result_t _SysModeChange(void *arg);
        static void _systemStateChanged(const char *owner,
                IARM_EventId_t eventId, void *data, size_t len);
#endif /* defined(USE_IARMBUS) || defined(USE_IARM_BUS) */

        SERVICE_REGISTRATION(SystemServices, SYSSRV_MAJOR_VERSION,
                SYSSRV_MINOR_VERSION);

        SystemServices* SystemServices::_instance = nullptr;
        cSettings SystemServices::m_temp_settings(SYSTEM_SERVICE_TEMP_FILE);

        /**
         * Register SystemService module as wpeframework plugin
         */
        SystemServices::SystemServices()
            : AbstractPlugin(2)
              , m_cacheService(SYSTEM_SERVICE_SETTINGS_FILE)
        {
            SystemServices::_instance = this;

            //Initialise timer with interval and callback function.
            m_operatingModeTimer.setInterval(updateDuration, MODE_TIMER_UPDATE_INTERVAL);

            //first boot? then set to NORMAL mode
            if (!m_temp_settings.contains("mode") && m_currentMode == "") {
                JsonObject mode,param,response;
                param["duration"] = -1;
                param["mode"] = MODE_NORMAL;
                mode["modeInfo"] = param;

                LOGINFO("first boot so setting mode to '%s' ('%s' does not contain(\"mode\"))\n",
                        (param["mode"].String()).c_str(), SYSTEM_SERVICE_TEMP_FILE);

                setMode(mode, response);
            } else if (m_currentMode.empty()) {
                JsonObject mode,param,response;
                param["duration"] = m_temp_settings.getValue("mode_duration");
                param["mode"] = m_temp_settings.getValue("mode");
                mode["modeInfo"] = param;

                LOGINFO("receiver restarted so setting mode:%s duration:%d\n",
                        (param["mode"].String()).c_str(), (int)param["duration"].Number());

                setMode(mode, response);
            }
            /**
             * @brief Invoking Plugin API register to WPEFRAMEWORK.
             */
#ifdef DEBUG
            registerMethod("sampleSystemServiceAPI", &SystemServices::sampleAPI, this);
#endif /* DEBUG */
            registerMethod("getDeviceInfo", &SystemServices::getDeviceInfo, this);
            registerMethod("reboot", &SystemServices::requestSystemReboot, this);
            registerMethod("enableMoca", &SystemServices::requestEnableMoca, this);
            registerMethod("queryMocaStatus", &SystemServices::queryMocaStatus,
                    this);
            registerMethod("requestSystemUptime",
                    &SystemServices::requestSystemUptime, this);
            registerMethod("getStateInfo", &SystemServices::getStateInfo, this);
#if defined(HAS_API_SYSTEM) && defined(HAS_API_POWERSTATE)
            registerMethod("getPowerState", &SystemServices::getDevicePowerState,
                    this);
            registerMethod("setPowerState", &SystemServices::setDevicePowerState,
                    this);
#endif /* HAS_API_SYSTEM && HAS_API_POWERSTATE */
            registerMethod("setGzEnabled", &SystemServices::setGZEnabled, this);
            registerMethod("isGzEnabled", &SystemServices::isGZEnabled, this);
            registerMethod("hasRebootBeenRequested",
                    &SystemServices::isRebootRequested, this);
            registerMethod("getMode", &SystemServices::getMode, this);
            registerMethod("updateFirmware", &SystemServices::updateFirmware, this);
            registerMethod("setMode", &SystemServices::setMode, this);
            registerMethod("getFirmwareUpdateInfo",
                    &SystemServices::getFirmwareUpdateInfo, this);
            registerMethod("setDeepSleepTimer", &SystemServices::setDeepSleepTimer,
                    this);
            registerMethod("setPreferredStandbyMode",
                    &SystemServices::setPreferredStandbyMode, this);
            registerMethod("getPreferredStandbyMode",
                    &SystemServices::getPreferredStandbyMode, this);
            registerMethod("getAvailableStandbyModes",
                    &SystemServices::getAvailableStandbyModes, this);
            registerMethod("getXconfParams", &SystemServices::getXconfParams, this);
            registerMethod("getSerialNumber", &SystemServices::getSerialNumber,
                    this);
            registerMethod("getDownloadedFirmwareInfo",
                    &SystemServices::getDownloadedFirmwareInfo, this);
            registerMethod("getFirmwareDownloadPercent",
                    &SystemServices::getFirmwareDownloadPercent, this);
            registerMethod("getFirmwareUpdateState",
                    &SystemServices::getFirmwareUpdateState, this);
            registerMethod("getMacAddresses",&SystemServices::getMacAddresses, this);
            registerMethod("setTimeZoneDST", &SystemServices::setTimeZoneDST, this);
            registerMethod("getTimeZoneDST", &SystemServices::getTimeZoneDST, this);
            registerMethod("getCoreTemperature", &SystemServices::getCoreTemperature,
                    this);
            registerMethod("getCachedValue", &SystemServices::getCachedValue, this);
            registerMethod("setCachedValue", &SystemServices::setCachedValue, this);
            registerMethod("cacheContains", &SystemServices::cacheContains, this);
            registerMethod("removeCacheKey", &SystemServices::removeCacheKey, this);
            registerMethod("getPreviousRebootInfo",
                    &SystemServices::getPreviousRebootInfo, this);
            registerMethod("getLastDeepSleepReason",
                    &SystemServices::getLastDeepSleepReason, this);
            registerMethod("clearLastDeepSleepReason",
                    &SystemServices::clearLastDeepSleepReason, this);
#ifdef ENABLE_THERMAL_PROTECTION
            registerMethod("getTemperatureThresholds",
                    &SystemServices::getTemperatureThresholds, this);
            registerMethod("setTemperatureThresholds",
                    &SystemServices::setTemperatureThresholds, this);
#endif /* ENABLE_THERMAL_PROTECTION */
            registerMethod("getPreviousRebootInfo2",
                    &SystemServices::getPreviousRebootInfo2, this);
            registerMethod("getPreviousRebootReason",
                    &SystemServices::getPreviousRebootReason, this);
            registerMethod("getRFCConfig", &SystemServices::getRFCConfig, this);
            registerMethod("getMilestones", &SystemServices::getMilestones, this);
            registerMethod("enableXREConnectionRetention",
                    &SystemServices::enableXREConnectionRetention, this);
            registerMethod("getSystemVersions", &SystemServices::getSystemVersions, this);
            registerMethod("setNetworkStandbyMode", &SystemServices::setNetworkStandbyMode, this);
            registerMethod("getNetworkStandbyMode", &SystemServices::getNetworkStandbyMode, this);
            registerMethod("getPowerStateIsManagedByDevice", &SystemServices::getPowerStateIsManagedByDevice, this);

            // version 2 APIs
            registerMethod(_T("getTimeZones"), &SystemServices::getTimeZones, this, {2});
#ifdef ENABLE_DEEP_SLEEP
	    registerMethod(_T("getWakeupReason"),&SystemServices::getWakeupReason, this, {2});
#endif
            registerMethod("uploadLogs", &SystemServices::uploadLogs, this, {2});

            registerMethod("getPowerStateBeforeReboot", &SystemServices::getPowerStateBeforeReboot,
                    this);
            registerMethod("getLastFirmwareFailureReason", &SystemServices::getLastFirmwareFailureReason, this, {2});
            registerMethod("setOptOutTelemetry", &SystemServices::setOptOutTelemetry, this);
            registerMethod("isOptOutTelemetry", &SystemServices::isOptOutTelemetry, this);
            registerMethod("fireFirmwarePendingReboot", &SystemServices::fireFirmwarePendingReboot, this, {2});
            registerMethod("setFirmwareRebootDelay", &SystemServices::setFirmwareRebootDelay, this, {2});
            registerMethod("setFirmwareAutoReboot", &SystemServices::setFirmwareAutoReboot, this, {2});
#ifdef ENABLE_SYSTEM_GET_STORE_DEMO_LINK
            registerMethod("getStoreDemoLink", &SystemServices::getStoreDemoLink, this, {2});
#endif
        }


        SystemServices::~SystemServices()
        {       
        }

        const string SystemServices::Initialize(PluginHost::IShell*)
        {
#if defined(USE_IARMBUS) || defined(USE_IARM_BUS)
            InitializeIARM();
#endif /* defined(USE_IARMBUS) || defined(USE_IARM_BUS) */
            /* On Success; return empty to indicate no error text. */
            return (string());
        }

        void SystemServices::Deinitialize(PluginHost::IShell*)
        {
#if defined(USE_IARMBUS) || defined(USE_IARM_BUS)
            DeinitializeIARM();
#endif /* defined(USE_IARMBUS) || defined(USE_IARM_BUS) */
            SystemServices::_instance = nullptr;
        }

#if defined(USE_IARMBUS) || defined(USE_IARM_BUS)
        void SystemServices::InitializeIARM()
        {
            if (Utils::IARM::init())
            {
                IARM_Result_t res;
                IARM_CHECK( IARM_Bus_RegisterCall(IARM_BUS_COMMON_API_SysModeChange, _SysModeChange));
                IARM_CHECK( IARM_Bus_RegisterEventHandler(IARM_BUS_SYSMGR_NAME, IARM_BUS_SYSMGR_EVENT_SYSTEMSTATE, _systemStateChanged));
                IARM_CHECK( IARM_Bus_RegisterEventHandler(IARM_BUS_PWRMGR_NAME, IARM_BUS_PWRMGR_EVENT_MODECHANGED, _powerEventHandler));
#ifdef ENABLE_THERMAL_PROTECTION
                IARM_CHECK( IARM_Bus_RegisterEventHandler(IARM_BUS_PWRMGR_NAME, IARM_BUS_PWRMGR_EVENT_THERMAL_MODECHANGED, _thermMgrEventsHandler));
#endif //ENABLE_THERMAL_PROTECTION
            }
        }

        void SystemServices::DeinitializeIARM()
        {
            if (Utils::IARM::isConnected())
            {
                IARM_Result_t res;
                IARM_CHECK( IARM_Bus_UnRegisterEventHandler(IARM_BUS_SYSMGR_NAME, IARM_BUS_SYSMGR_EVENT_SYSTEMSTATE));
                IARM_CHECK( IARM_Bus_UnRegisterEventHandler(IARM_BUS_PWRMGR_NAME, IARM_BUS_PWRMGR_EVENT_MODECHANGED));
    #ifdef ENABLE_THERMAL_PROTECTION
                IARM_CHECK( IARM_Bus_UnRegisterEventHandler(IARM_BUS_PWRMGR_NAME, IARM_BUS_PWRMGR_EVENT_THERMAL_MODECHANGED));
    #endif //ENABLE_THERMAL_PROTECTION
            }
        }
#endif /* defined(USE_IARMBUS) || defined(USE_IARM_BUS) */

#ifdef DEBUG
        /**
         * @brief : sampleAPI
         */
        uint32_t SystemServices::sampleAPI(const JsonObject& parameters,
                JsonObject& response)
        {
            response["sampleAPI"] = "Success";
            /* Kept for debug purpose/future reference. */
            sendNotify(EVT_ONSYSTEMSAMPLEEVENT, parameters);
            returnResponse(true);
        }
#endif /* DEBUG */

        uint32_t SystemServices::requestSystemReboot(const JsonObject& parameters,
                JsonObject& response)
        {
            int32_t nfxResult = E_NOK;
            string rebootCommand = "";
            string rebootReason = "";
            string customReason = "";
            string otherReason = "";
            bool result = false;

            //TODO: Replace system command
            nfxResult = system("pgrep nrdPluginApp");
            if (E_OK == nfxResult) {
                LOGINFO("SystemService shutting down Netflix...\n");
                nfxResult = system("pkill nrdPluginApp");
                if (E_OK == nfxResult) {
                    //give Netflix process some time to terminate gracefully.
                    sleep(10);
                } else {
                    LOGINFO("SystemService unable to shutdown Netflix \
                            process. nfxResult = %ld\n", (long int)nfxResult);
                }
            }
            if (Utils::fileExists("/rebootNow.sh")) {
                rebootCommand = "/rebootNow.sh";
            } else if (Utils::fileExists("/lib/rdk/rebootNow.sh")) {
                rebootCommand = "/lib/rdk/rebootNow.sh";
            } else {
                LOGINFO("rebootNow.sh is not present in /lib/rdk or \
                        /root\n");
            }

            if (!(rebootCommand.empty())) {
                rebootReason = "System Plugin";
                customReason = "No custom reason provided";
                otherReason = "No other reason supplied";

                if (parameters.HasLabel("rebootReason")) {
                    customReason = parameters["rebootReason"].String();
                    otherReason = customReason;
                }

                rebootCommand += " -s \"" + rebootReason + "\"";
                rebootCommand += " -r \"" + customReason + "\"";
                rebootCommand += " -o \"" + otherReason + "\"";
                rebootCommand += " &";

                LOGINFO("IARM_BUS RunScript: '%s'\n", rebootCommand.c_str());
                IARM_Bus_SYSMgr_RunScript_t runScriptParam;
                runScriptParam.return_value = -1;
                strcpy(runScriptParam.script_path, rebootCommand.c_str());
                IARM_Result_t iarmcallstatus = IARM_Bus_Call(IARM_BUS_SYSMGR_NAME,
                        IARM_BUS_SYSMGR_API_RunScript,
                        &runScriptParam, sizeof(runScriptParam));

                nfxResult = !runScriptParam.return_value;
                response["IARM_Bus_Call_STATUS"] = nfxResult;
                result = true;

                /* Trigger rebootRequest event if IARMCALL is success. */
                if (IARM_RESULT_SUCCESS == iarmcallstatus) {
                    SystemServices::_instance->onRebootRequest(customReason);
                } else {
                    LOGERR("iarmcallstatus = %d; onRebootRequest event will not be fired.\n",
                            iarmcallstatus);
                }
            } else {
                LOGINFO("Rebooting failed as rebootNow.sh is not present\n");
                populateResponseWithError(SysSrv_FileNotPresent, response);
            }
            returnResponse(result);
        }//end of requestSystemReboot

        /*
         * @brief This function delays the reboot in seconds.
         * This will internally sets the tr181 fwDelayReboot parameter.
         * @param1[in]: {"jsonrpc":"2.0","id":"3","method":"org.rdk.System.2.setFirmwareRebootDelay",
         *                  "params":{"delaySeconds": int seconds}}''
         * @param2[out]: {"jsonrpc":"2.0","id":3,"result":{"success":<bool>}}
         * @return: Core::<StatusCode>
         */

        uint32_t SystemServices::setFirmwareRebootDelay(const JsonObject& parameters,
                JsonObject& response)
        {
            bool result = false;
            uint32_t delay_in_sec = 0;

            if ( parameters.HasLabel("delaySeconds") ){
                /* get the value */
                delay_in_sec = static_cast<unsigned int>(parameters["delaySeconds"].Number());

                /* we can delay with max 24 Hrs = 86400 sec */
                if (delay_in_sec > 0 && delay_in_sec <= MAX_REBOOT_DELAY ){

                    const char * set_rfc_val=(parameters["delaySeconds"].String()).c_str();

                    LOGINFO("set_rfc_value %s\n",set_rfc_val);

                    /*set tr181Set command from here*/
                    WDMP_STATUS status = setRFCParameter((char*)"thunderapi",
                            TR181_FW_DELAY_REBOOT, set_rfc_val, WDMP_INT);
                    if ( WDMP_SUCCESS == status ){
                        result=true;
                        LOGINFO("Success Setting setFirmwareRebootDelay value\n");
                    }
                    else {
                        LOGINFO("Failed Setting setFirmwareRebootDelay value %s\n",getRFCErrorString(status));
                    }
                }
                else {
                    /* we didnt get a valid Auto Reboot delay */
                    LOGERR("Invalid setFirmwareRebootDelay Value Max.Value is 86400 sec\n");
                }
            }
            else {
                /* havent got the correct label */
                LOGERR("setFirmwareRebootDelay Missing Key Values\n");
                populateResponseWithError(SysSrv_MissingKeyValues,response);
            }
            returnResponse(result);
        }

        /*
         * @brief This function Enable/Disable the AutReboot Feature.
         * This will internally sets the tr181 AutoReboot.Enable to True/False.
         * @param1[in]: {"jsonrpc":"2.0","id":"3","method":"org.rdk.System.2.setFirmwareAutoReboot",
         *                  "params":{"enable": bool }}''
         * @param2[out]: {"jsonrpc":"2.0","id":3,"result":{"success":<bool>}}
         * @return: Core::<StatusCode>
         */

        uint32_t SystemServices::setFirmwareAutoReboot(const JsonObject& parameters,
                JsonObject& response)
        {
            bool result = false;
            bool enableFwAutoreboot = false;

           if ( parameters.HasLabel("enable") ){
               /* get the value */
               enableFwAutoreboot = (parameters["enable"].Boolean());
               LOGINFO("setFirmwareAutoReboot : %s\n",(enableFwAutoreboot)? "true":"false");

               const char *set_rfc_val = (parameters["enable"].String().c_str());

               /* set tr181Set command from here */
               WDMP_STATUS status = setRFCParameter((char*)"thunderapi",
                       TR181_AUTOREBOOT_ENABLE,set_rfc_val,WDMP_BOOLEAN);
               if ( WDMP_SUCCESS == status ){
                   result=true;
                   LOGINFO("Success Setting the setFirmwareAutoReboot value\n");
               }
               else {
                   LOGINFO("Failed Setting the setFirmwareAutoReboot value %s\n",getRFCErrorString(status));
               }
           }
           else {
               /* havent got the correct label */
               LOGERR("setFirmwareAutoReboot Missing Key Values\n");
               populateResponseWithError(SysSrv_MissingKeyValues,response);
           }
           returnResponse(result);
        }

        /*
         * @brief This function notifies about pending Reboot.
         * This will internally set 120 sec and trigger event to application.
         * @param1[in]: {"jsonrpc":"2.0","id":"3","method":"org.rdk.System.2.fireFirmwarePendingReboot",
         *                  "params":{}}
         * @param2[out]: {"jsonrpc":"2.0","id":3,"result":{"success":true}}
         * @return: Core::<StatusCode>
         */

        uint32_t SystemServices::fireFirmwarePendingReboot(const JsonObject& parameters,
                JsonObject& response)
        {
            bool result = false;
            int seconds = 600; /* 10 Minutes to Reboot */

            /* trigger event saying we are in Maintenance Window */

            /* check if we have valid instance */
            if ( _instance ){
                /* clear any older values, Reset the fwDelayReboot = 0 */
                LOGINFO("Reset Older FwDelayReboot to 0, if any\n");

                WDMP_STATUS status = setRFCParameter((char*)"thunderapi",
                        TR181_FW_DELAY_REBOOT,"0", WDMP_INT);

                /* call the event handler if reset SUCCESS */
                if ( WDMP_SUCCESS == status ){
                    /* trigger event saying we are in Maintenance Window */
                    _instance->onFirmwarePendingReboot(seconds);
                    result=true;
                }
                else {
                    LOGINFO("Failed to reset FwDelayReboot due to %s\n",getRFCErrorString(status));
                }
            }
            else {
                LOGERR("_instance in fireFirmwarePendingReboot is NULL.\n");
            }

            returnResponse(result);
        }

        /*
         * @brief : send event when system is in maintenance window
         * @param1[in]  : int seconds
         */

        void SystemServices::onFirmwarePendingReboot(int seconds)
        {
            JsonObject params;
            params["fireFirmwarePendingReboot"] = seconds;
            LOGINFO("Notifying onFirmwarePendingReboot received \n");
            sendNotify(EVT_ONFWPENDINGREBOOT, params);
        }

        /***
         * @brief : send notification when system power state is changed
         *
         * @param1[in]  : powerState
         * @param2[out] : {"jsonrpc": "2.0",
         *		"method": "org.rdk.SystemServices.events.1.onSystemPowerStateChanged",
         *		"param":{"powerState": <string new power state mode>}}
         */
        void SystemServices::onSystemPowerStateChanged(string currentPowerState, string powerState)
        {
            JsonObject params;
            params["powerState"] = powerState;
            params["currentPowerState"] = currentPowerState;
            LOGWARN("power state changed from '%s' to '%s'", currentPowerState.c_str(), powerState.c_str());
            sendNotify(EVT_ONSYSTEMPOWERSTATECHANGED, params);
        }

        /**
         * @breif : to enable Moca Settings
         * @param1[in] : {"params":{"value":true}}
         * @param2[out] :  {"success":<bool>}
         */
        uint32_t SystemServices::requestEnableMoca(const JsonObject& parameters,
                JsonObject& response)
        {
            int32_t eRetval = E_NOK;
            bool enableMoca = false;
            ofstream mocaFile;
             if (parameters.HasLabel("value")) {
                 enableMoca = parameters["value"].Boolean();
                 if (enableMoca) {
                 mocaFile.open(MOCA_FILE, ios::out);
                     if (mocaFile) {
                         mocaFile.close();
                         /* TODO: replace system() */
                         eRetval = system("/etc/init.d/moca_init start");
                     } else {
                         LOGERR("moca file open failed\n");
                         populateResponseWithError(SysSrv_FileAccessFailed, response);
                     }
                 } else {
                     std::remove(MOCA_FILE);
                     if (!Utils::fileExists(MOCA_FILE)) {
                         /* TODO: replace system() */
                         eRetval = system("/etc/init.d/moca_init start");
                     } else {
                         LOGERR("moca file remove failed\n");
                         populateResponseWithError(SysSrv_FileAccessFailed, response);
                     }
                 }
            } else {
                populateResponseWithError(SysSrv_MissingKeyValues, response);
            }
            LOGERR("eRetval = %d\n", eRetval);
            returnResponse((E_OK == eRetval)? true: false);
        } //End of requestEnableMoca

        /**
         * @brief  : To fetch system uptime
         * @param2[out] : {"result":{"systemUptime":"378641.03","success":true}}
         */
        uint32_t SystemServices::requestSystemUptime(const JsonObject& parameters,
                JsonObject& response)
        {
            struct timespec time;
            bool result = false;

            if (clock_gettime(CLOCK_MONOTONIC_RAW, &time) == 0)
            {
                float uptime = (float)time.tv_sec + (float)time.tv_nsec / 1e9;
                std::string value = std::to_string(uptime);
                value = value.erase(value.find_last_not_of("0") + 1);

                if (value.back() == '.')
                    value += '0';

                response["systemUptime"] = value;
                LOGINFO("uptime is %s seconds", value.c_str());
                result = true;
                }
            else
                LOGERR("unable to evaluate uptime by clock_gettime");

            returnResponse(result);
        }

        /**
         * @brief : API to query DeviceInfo details
         *
         * @param1[in]  : {"params":{"params":["<key>"]}}
         * @param2[out] : "result":{<key>:<Device Info Details>,"success":<bool>}
         * @return      : Core::<StatusCode>
         */
        uint32_t SystemServices::getDeviceInfo(const JsonObject& parameters,
                JsonObject& response)
        {
            bool retAPIStatus = false;
            string queryParams;

            if (parameters.HasLabel("params")) {
                queryParams = parameters["params"].String();
                removeCharsFromString(queryParams, "[\"]");
            }

            string queryOriginal = queryParams;

            // there is no /tmp/.make from /lib/rdk/getDeviceDetails.sh, but it can be taken from /etc/device.properties
            if (queryParams.empty() || queryParams == "make") {

                if (!Utils::fileExists(DEVICE_PROPERTIES_FILE)) {
                    populateResponseWithError(SysSrv_FileNotPresent, response);
                    returnResponse(retAPIStatus);
                }

                char buf[1024];

                FILE *f = fopen(DEVICE_PROPERTIES_FILE, "r");

                if(!f) {
                    LOGWARN("failed to open %s:%s", DEVICE_PROPERTIES_FILE, strerror(errno));
                    populateResponseWithError(SysSrv_FileAccessFailed, response);
                    returnResponse(retAPIStatus);
                }

                std::string line;
                std::string make;
                while(fgets(buf, sizeof(buf), f) != NULL) {
                    line = buf;
                    size_t eq = line.find_first_of("=");

                    if (std::string::npos != eq) {
                        std::string key = line.substr(0, eq);

                        if (key == "MFG_NAME") {
                            make = line.substr(eq + 1);
                            Utils::String::trim(make);
                            break;
                        }
                    }
                }

                fclose(f);

                if (make.size() > 0) {
                    response["make"] = make;
                    retAPIStatus = true;
                } else {
                    populateResponseWithError(SysSrv_MissingKeyValues, response);
                }

                if (!queryParams.empty()) {
                    returnResponse(retAPIStatus);
                }
            }

#ifdef ENABLE_DEVICE_MANUFACTURER_INFO
            if (!queryParams.compare(MODEL_NAME) || !queryParams.compare(HARDWARE_ID)) {
                returnResponse(getManufacturerData(queryParams, response));
            }
#endif

            //Since there is no friendly_id available yet, returning hardcoded values based on model_number
            if (queryParams == "friendly_id") {
                queryParams = "model_number";
            }


            std::string cmd = DEVICE_INFO_SCRIPT;
            if (!queryParams.empty()) {
                cmd += " ";
                cmd += queryParams;
            }

            std::string res = Utils::cRunScript(cmd.c_str());

            if (res.size() > 0) {
                std::string model_number;
                if (queryParams.empty()) {
                    retAPIStatus = true;

                    std::stringstream ss(res);
                    std::string line;
                    while(std::getline(ss, line))
                    {
                        size_t eq = line.find_first_of("=");

                        if (std::string::npos != eq)
                        {
                            std::string key = line.substr(0, eq);
                            std::string value = line.substr(eq + 1);

                            response[key.c_str()] = value;

                            // some tweaks for backward compatibility
                            if (key == "imageVersion") {
                                response["version"] = value; 
                                response["software_version"] = value;
                            }
                            else if (key == "cableCardVersion") {
                                response["cable_card_firmware_version"] = value;
                            }
                            else if (key == "model_number") {
                                model_number = value;
                            }
                        }
                    }
                } else {
                    retAPIStatus = true;

                    Utils::String::trim(res);
                    if (queryOriginal == "friendly_id") {
                        model_number = res;
                    } else {
                        response[queryParams.c_str()] = res;
                    }
                }

                if (queryParams.empty() || queryOriginal == "friendly_id") {
                    if (model_number == "PLTL11AEI") {
                        response["friendly_id"] = "CAD11";
                    } else if (model_number == "HSTP11MWR") {
                        response["friendly_id"] = "43A6GX";
                    } else {
                        response["friendly_id"] = "";
                    }
                }
            }

            returnResponse(retAPIStatus);
        }

#ifdef ENABLE_DEVICE_MANUFACTURER_INFO
        bool SystemServices::getManufacturerData(const string& parameter, JsonObject& response)
        {
            LOGWARN("SystemService getDeviceInfo query %s", parameter.c_str());

            IARM_Bus_MFRLib_GetSerializedData_Param_t param;
            param.bufLen = 0;
            param.type = mfrSERIALIZED_TYPE_MANUFACTURER;
            if (!parameter.compare(MODEL_NAME)) {
                param.type = mfrSERIALIZED_TYPE_SKYMODELNAME;
            } else if (!parameter.compare(HARDWARE_ID)) {
                param.type = mfrSERIALIZED_TYPE_HWID;
            }
            IARM_Result_t result = IARM_Bus_Call(IARM_BUS_MFRLIB_NAME, IARM_BUS_MFRLIB_API_GetSerializedData, &param, sizeof(param));
            param.buffer[param.bufLen] = '\0';

            LOGWARN("SystemService getDeviceInfo param type %d result %s", param.type, param.buffer);

            bool status = false;
            if (result == IARM_RESULT_SUCCESS) {
                response[parameter.c_str()] = string(param.buffer);
                status = true;
            } else {
                populateResponseWithError(SysSrv_ManufacturerDataReadFailed, response);
            }

            return status;
        }
#endif

        /***
         * @brief : Checks if Moca is Enabled or Not.
         *
         * @param1[in]  : {"params":{}}
         * @param2[out] : "result":{"mocaEnabled":<bool>,"success":<bool>}
         * @return      : Core::<StatusCode>
         */
        uint32_t SystemServices::queryMocaStatus(const JsonObject& parameters,
                JsonObject& response)
        {
            response["mocaEnabled"] = getMocaStatus();
            returnResponse(true);
        }

        /***
         * @brief : sends notification when system mode has changed.
         *
         * @param1[in]  : state
         * @param2[out] : {"mode": <string_mode>}
         */
        void SystemServices::onSystemModeChanged(string mode)
        {
            JsonObject params;
            params["mode"] = mode;
            LOGINFO("mode changed to '%s'\n", mode.c_str());
            sendNotify(EVT_ONSYSTEMMODECHANGED, params);
        }

        /***
         * @brief Initiates a firmware update.
         * This has no affect if update is not available. The State Observer API
         * may be used to listen to firmware update events.
         *
         * @param1[in]	: {"params":{}}
         * @param2[out]	: {"jsonrpc":"2.0","id":3,"result":{"success":<bool>}}
         * @return		: Core::<StatusCode>
         */
        uint32_t SystemServices::updateFirmware(const JsonObject& parameters,
                JsonObject& response)
        {
            LOGWARN("SystemService updatingFirmware\n");
            string command("/lib/rdk/deviceInitiatedFWDnld.sh 0 4 >> /opt/logs/swupdate.log &");
            Utils::cRunScript(command.c_str());
            returnResponse(true);
        }

        /***
         * @brief : Returns mode Information, defines two parameters mode and duration.
         *
         * @param1[in]	: {"params":{}}
         * @param2[out]	: {"result":{"modeInfo":{"mode":"<string>","duration":<int>},"success":<bool>}}
         * @return		: Core::<StatusCode>
         */
        uint32_t SystemServices::getMode(const JsonObject& parameters,
                JsonObject& response)
        {
            JsonObject modeInfo;
            LOGWARN("current mode: '%s', duration: %d\n",
                    m_currentMode.c_str(), m_remainingDuration);
            modeInfo["mode"] = m_currentMode.c_str();
            modeInfo["duration"] = m_remainingDuration;
            response["modeInfo"] = modeInfo;
            returnResponse(true);
        }

        /***
         * @brief : Sets the mode of the STB. The object consists of two properties, mode (String) and
         * duration (Integer) mode can be one of following:
         * - NORMAL - the STB is operating in normal mode
         * - EAS - the STB is operating in EAS mode. This mode is set when the device needs
         *   to perform certain tasks when entering EAS mode, such as setting the clock display,
         *   or preventing the user from using the diagnostics menu.
         * - WAREHOUSE - the STB is operating in warehouse mode.
         *
         * @param1[in]	: {"modeInfo":{"mode":"<string>","duration":<int>}}
         * @param2[out]	: {"result":{"success":<bool>}}
         * @return		: Core::<StatusCode>
         */
        uint32_t SystemServices::setMode(const JsonObject& parameters,
                JsonObject& response)
        {
            bool changeMode  = true;
            JsonObject param;
            std::string oldMode = m_currentMode;
            bool result = true;

            if (parameters.HasLabel("modeInfo")) {
                param.FromString(parameters["modeInfo"].String());
                if (param.HasLabel("duration") && param.HasLabel("mode")) {
                    int duration = param["duration"].Number();
                    std::string newMode = param["mode"].String();

                    LOGWARN("request to switch to mode '%s' from mode '%s' \
                            with duration %d\n", newMode.c_str(),
                            oldMode.c_str(), duration);

                    if (MODE_NORMAL != newMode && MODE_WAREHOUSE != newMode &&
                            MODE_EAS != newMode) {
                        LOGERR("value of new mode is incorrect, therefore \
                                current mode '%s' not changed.\n", oldMode.c_str());
                        returnResponse(false);
                    }
                    if (MODE_NORMAL == m_currentMode && (0 == duration ||
                                (0 != duration && MODE_NORMAL == newMode))) {
                        changeMode = false;
                    } else if (MODE_NORMAL != newMode && 0 != duration) {
                        m_currentMode = newMode;
                        duration < 0 ? stopModeTimer() : startModeTimer(duration);
                    } else {
                        m_currentMode = MODE_NORMAL;
                        stopModeTimer();
                    }

                    if (changeMode) {
                        IARM_Bus_CommonAPI_SysModeChange_Param_t modeParam;
                        stringToIarmMode(oldMode, modeParam.oldMode);
                        stringToIarmMode(m_currentMode, modeParam.newMode);

                        if (IARM_RESULT_SUCCESS == IARM_Bus_Call(IARM_BUS_DAEMON_NAME,
                                    "DaemonSysModeChange", &modeParam, sizeof(modeParam))) {
                            LOGWARN("switched to mode '%s'\n", m_currentMode.c_str());

                            if (MODE_NORMAL != m_currentMode && duration < 0) {
                                LOGWARN("duration is negative, therefore \
                                        mode timer stopped and Receiver will keep \
                                        mode '%s', untill changing it in next call",
                                        m_currentMode.c_str());
                            }
                        } else {
                            stopModeTimer();
                            m_currentMode = MODE_NORMAL;
                            LOGERR("failed to switch to mode '%s'. Receiver \
                                    forced to switch to '%s'", newMode.c_str(), m_currentMode.c_str());
                            result = false;
                        }

                        string command = "";
                        if (MODE_WAREHOUSE == m_currentMode) {
                            command = "touch ";
                        } else {
                            command = "rm -f ";
                        }
                        command += WAREHOUSE_MODE_FILE;
                        /* TODO: replace with system alternate. */
                        int sysStat = system(command.c_str());
                        LOGINFO("system returned %d\n", sysStat);
                        //set values in temp file so they can be restored in receiver restarts / crashes
                        m_temp_settings.setValue("mode", m_currentMode);
                        m_temp_settings.setValue("mode_duration", m_remainingDuration);
                    } else {
                        LOGWARN("Current mode '%s' not changed", m_currentMode.c_str());
                    }
                } else {
                    populateResponseWithError(SysSrv_MissingKeyValues, response);
                    result = false;
                }
            } else {
                populateResponseWithError(SysSrv_MissingKeyValues, response);
                result = false;
            }

            returnResponse(result);
        }

        void SystemServices::startModeTimer(int duration)
        {
            m_remainingDuration = duration;
            m_operatingModeTimer.start();
            //set values in temp file so they can be restored in receiver restarts / crashes
            m_temp_settings.setValue("mode_duration", m_remainingDuration);
        }

        void SystemServices::stopModeTimer()
        {
            m_remainingDuration = 0;
            m_operatingModeTimer.stop();

            //set values in temp file so they can be restored in receiver restarts / crashes
            // TODO: query & confirm time duration range.
            m_temp_settings.setValue("mode_duration", m_remainingDuration);
        }

        /**
         * @brief This function is used to update duration.
         */
        void SystemServices::updateDuration()
        {
            if (m_remainingDuration > 0) {
                m_remainingDuration--;
            } else {
                m_operatingModeTimer.stop();
                JsonObject parameters, param, response;
                param["mode"] = "NORMAL";
                param["duration"] = 0;
                parameters["modeInfo"] = param;
                if (_instance) {
                    _instance->setMode(parameters,response);
                } else {
                    LOGERR("_instance is NULL.\n");
                }
            }

            //set values in temp file so they can be restored in receiver restarts / crashes
            m_temp_settings.setValue("mode_duration", m_remainingDuration);
        }

        /***
         * @brief  : Event handler of Firmware Update Info status check.
         * @param1[in] : New FW Version
         * @param2[in] : HTTP Query Status Code
         * @param3[in] : Check status code
         * @param4[in] : Current FW Version
         * @param5[in] : HTTP Payload Response
         */
        void SystemServices::reportFirmwareUpdateInfoReceived(string
                firmwareUpdateVersion, int httpStatus, bool success,
                string firmwareVersion, string responseString)
        {
            JsonObject params;
            params["status"] = httpStatus;
            params["responseString"] = responseString.c_str();
            params["rebootImmediately"] = false;

            JsonObject xconfResponse;
            if(!responseString.empty() && xconfResponse.FromString(responseString))
            {
                params["rebootImmediately"] = xconfResponse["rebootImmediately"];
            }

            if(httpStatus == STATUS_CODE_NO_SWUPDATE_CONF)
            {
                // Empty /opt/swupdate.conf
                params["status"] = 0;
                params["updateAvailable"] = false;
                params["updateAvailableEnum"] = static_cast<int>(FWUpdateAvailableEnum::EMPTY_SW_UPDATE_CONF);
                params["success"] = true;
            }
            else if(httpStatus == 404)
            {
                // if XCONF server returns 404 there is no FW available to download
                params["updateAvailable"] = false;
                params["updateAvailableEnum"] = static_cast<int>(FWUpdateAvailableEnum::FW_MATCH_CURRENT_VER);
                params["success"] = true;
            }
            else
            {
                FWUpdateAvailableEnum updateAvailableEnum = FWUpdateAvailableEnum::NO_FW_VERSION;
                bool bUpdateAvailable = false;
                if (firmwareUpdateVersion.length() > 0) {
                    params["firmwareUpdateVersion"] = firmwareUpdateVersion.c_str();
                    if (firmwareUpdateVersion.compare(firmwareVersion)) {
                        updateAvailableEnum = FWUpdateAvailableEnum::FW_UPDATE_AVAILABLE;
                        bUpdateAvailable = true;
                    } else {
                        updateAvailableEnum = FWUpdateAvailableEnum::FW_MATCH_CURRENT_VER;
                    }
                } else {
                    params["firmwareUpdateVersion"] = "";
                    updateAvailableEnum = FWUpdateAvailableEnum::NO_FW_VERSION;
                }
                params["updateAvailable"] = bUpdateAvailable ;
                params["updateAvailableEnum"] = static_cast<int>(updateAvailableEnum);
                params["success"] = success;
            }

            string jsonLog;
            params.ToString(jsonLog);
            LOGWARN("result: %s\n", jsonLog.c_str());
            sendNotify(EVT_ONFIRMWAREUPDATEINFORECEIVED, params);
        }

        /***
         * @brief : Firmware Update Info Worker.
         */
        void SystemServices::firmwareUpdateInfoReceived(void)
        {
            string env = "";
            string firmwareVersion;
            if (_instance) {
                firmwareVersion = _instance->getStbVersionString();
            } else {
                LOGERR("_instance is NULL.\n");
            }

            LOGWARN("SystemService firmwareVersion %s\n", firmwareVersion.c_str());

            if (true == findCaseInsensitive(firmwareVersion, "DEV"))
                env = "DEV";
            else if (true == findCaseInsensitive(firmwareVersion, "VBN"))
                env = "VBN";
            else if (true == findCaseInsensitive(firmwareVersion, "PROD"))
                env = "PROD";
            else if (true == findCaseInsensitive(firmwareVersion, "CQA"))
                env = "CQA";

            std::string response;
            firmwareUpdate _fwUpdate;
            
            _fwUpdate.success = false;
            _fwUpdate.httpStatus = 0;

            bool bFileExists = false;
            string xconfOverride; 
            if(env != "PROD")
            {
                xconfOverride = getXconfOverrideUrl(bFileExists);
                if(bFileExists && xconfOverride.empty())
                {
                    // empty /opt/swupdate.conf. Don't initiate FW download
                    LOGWARN("Empty /opt/swupdate.conf. Skipping FW upgrade check with xconf");
                    if (_instance) {
                        _instance->reportFirmwareUpdateInfoReceived("",
                        STATUS_CODE_NO_SWUPDATE_CONF, true, "", response);
                    }
                    return;
                }
            }

            std::system("/lib/rdk/xconfImageCheck.sh  >> /opt/logs/wpeframework.log");

            //get xconf http code
            string httpCodeStr = Utils::cRunScript("cat /tmp/xconf_httpcode_thunder.txt");
            if(!httpCodeStr.empty())
            {
                try
                {
                    _fwUpdate.httpStatus = std::stoi(httpCodeStr);
                }
                catch(const std::exception& e)
                {
                    LOGERR("exception in converting xconf http code %s", e.what());
                }
            }

            LOGINFO("xconf http code %d\n", _fwUpdate.httpStatus);

            response = Utils::cRunScript("cat /tmp/xconf_response_thunder.txt");
            LOGINFO("xconf response '%s'\n", response.c_str());
            
            if(!response.empty()) 
            {
                JsonObject httpResp;
                if(httpResp.FromString(response))
                {
                    if(httpResp.HasLabel("firmwareVersion"))
                    {
                        _fwUpdate.firmwareUpdateVersion = httpResp["firmwareVersion"].String();
                        LOGWARN("fwVersion: '%s'\n", _fwUpdate.firmwareUpdateVersion.c_str());
                        _fwUpdate.success = true;
                    }
                    else
                    {
                        LOGERR("Xconf response is not valid json and/or doesn't contain firmwareVersion. '%s'\n", response.c_str());
                        response = "";
                    }
                }
                else
                {
                    LOGERR("Error in parsing xconf json response");
                }
                 
            }
            else
            {
                LOGERR("Unable to open xconf response file");
            }
            

            if (_instance) {
                _instance->reportFirmwareUpdateInfoReceived(_fwUpdate.firmwareUpdateVersion,
                        _fwUpdate.httpStatus, _fwUpdate.success, firmwareVersion, response);
            } else {
                LOGERR("_instance is NULL.\n");
            }
        } //end of event onFirmwareInfoRecived

        /***
         * @brief  : To check Firmware Update Info
         * @param1[in] : {"params":{}}
         * @param2[out] : {"result":{"asyncResponse":true,"success":true}}
         */
        uint32_t SystemServices::getFirmwareUpdateInfo(const JsonObject& parameters,
                JsonObject& response)
        {
            string callGUID = parameters["GUID"].String();
            LOGINFO("GUID = %s\n", callGUID.c_str());
            try
            {
                if (m_getFirmwareInfoThread.get().joinable()) {
                    m_getFirmwareInfoThread.get().join();
                }
                m_getFirmwareInfoThread = Utils::ThreadRAII(std::thread(firmwareUpdateInfoReceived));
                response["asyncResponse"] = true;
                returnResponse(true);
            }
            catch(const std::system_error& e)
            {
                LOGERR("exception in getFirmwareUpdateInfo %s", e.what());
                response["asyncResponse"] = false;
                returnResponse(false);
            }
        } // get FirmwareUpdateInfo

        /***
         * @brief Sets the deep sleep time out period, specified in seconds by invoking the corresponding
         * systemService method. This function used as an interface function in Java script.
         * @param1[in]	: {"jsonrpc":"2.0","id":"3","method":"org.rdk.SystemServices.1.setDeepSleepTimer",
         *				"params":{"seconds":<unsigned int>}}
         * @param2[out]	: {"jsonrpc":"2.0","id":3,"result":{"success":<bool>}}
         * @return		: Core::<StatusCode>
         */
        uint32_t SystemServices::setDeepSleepTimer(const JsonObject& parameters,
                JsonObject& response)
	{
		bool status = false;
		IARM_Bus_PWRMgr_SetDeepSleepTimeOut_Param_t param;
		if (parameters.HasLabel("seconds")) {
			param.timeout = static_cast<unsigned int>(parameters["seconds"].Number());
			if (param.timeout < 0) {
				param.timeout = 0;
			}
			IARM_Result_t res = IARM_Bus_Call(IARM_BUS_PWRMGR_NAME,
					IARM_BUS_PWRMGR_API_SetDeepSleepTimeOut, (void *)&param,
					sizeof(param));

			if (IARM_RESULT_SUCCESS == res) {
				status = true;
			} else {
				status = false;
			}
		} else {
			populateResponseWithError(SysSrv_MissingKeyValues, response);
		}
		returnResponse(status);
        }

        /***
         * @brief Sets the Network standby mode by invoking the corresponding
         * systemService method. This function used as an interface function in Java script.
         * @param1[in]	: {"jsonrpc":"2.0","id":"3","method":"org.rdk.SystemServices.1.setNetworkStandbyMode",
         *				"params":{"nwStandby":<bool>}}
         * @param2[out]	: {"jsonrpc":"2.0","id":3,"result":{"success":<bool>}}
         * @return		: Core::<StatusCode>
         */
         uint32_t SystemServices::setNetworkStandbyMode (const JsonObject& parameters,
             JsonObject& response)
         {
             bool status = false;
             IARM_Bus_PWRMgr_NetworkStandbyMode_Param_t param;
             if (parameters.HasLabel("nwStandby")) {
                 param.bStandbyMode = parameters["nwStandby"].Boolean();
                 LOGWARN("setNetworkStandbyMode called, with NwStandbyMode : %s\n",
                          (param.bStandbyMode)?("Enabled"):("Disabled"));
                 IARM_Result_t res = IARM_Bus_Call(IARM_BUS_PWRMGR_NAME,
                                        IARM_BUS_PWRMGR_API_SetNetworkStandbyMode, (void *)&param,
                                        sizeof(param));

                 if (IARM_RESULT_SUCCESS == res) {
                     status = true;
                 } else {
                     status = false;
                 }
             } else {
                 populateResponseWithError(SysSrv_MissingKeyValues, response);
             }
             returnResponse(status);
        }

        /***
         * @brief : To retrieve Device Power State.
         * @param1[in] : {"params":{}}
         * @param2[out] : {"result":{"nwStandby":"<bool>","success":<bool>}}
         * @return     : Core::<StatusCode>
         */
        uint32_t SystemServices::getNetworkStandbyMode(const JsonObject& parameters,
            JsonObject& response)
        {
            bool retVal = false;
            IARM_Bus_PWRMgr_NetworkStandbyMode_Param_t param;
            IARM_Result_t res = IARM_Bus_Call(IARM_BUS_PWRMGR_NAME,
                                   IARM_BUS_PWRMGR_API_GetNetworkStandbyMode, (void *)&param,
                                   sizeof(param));
            bool nwStandby = param.bStandbyMode;

            LOGWARN("getNetworkStandbyMode called, current NwStandbyMode is: %s\n",
                     nwStandby?("Enabled"):("Disabled"));
            response["nwStandby"] = nwStandby;
            if (IARM_RESULT_SUCCESS == res) {
                retVal = true;
            } else {
                retVal = false;
            }
            returnResponse(retVal);
        }

        /***
         * @brief Sets and persists the preferred standby mode.
         * Invoking this function does not change the power state of the device, but sets only
         * the user preference for preferred action when setPowerState is invoked with a value of "STANDBY".
         *
         * @param1[in]	: {"jsonrpc":"2.0","id":"3","method":"org.rdk.SystemServices.1.setPreferredStandbyMode",
         *				   "params":{"standbyMode":"<string>"}}
         * @param2[out]	: {"jsonrpc":"2.0","id":3,"result":{"success":<bool>}}
         * @return		: Core::<StatusCode>
         */
        uint32_t SystemServices::setPreferredStandbyMode(const JsonObject& parameters,
                JsonObject& response)
        {
		bool status = false;
		JsonObject param;
		if (parameters.HasLabel("standbyMode")) {
			std::string prefMode = parameters["standbyMode"].String();
			try {
				LOGINFO("Set Preferred Stand by Mode to %s\n", prefMode.c_str());
				const device::SleepMode &mode= device::SleepMode::getInstance(prefMode);
				device::Host::getInstance().setPreferredSleepMode(mode);
				status = true;
			} catch (...) {
				LOGERR("Error setting PreferredStandbyMode\n");
			}
		} else {
			populateResponseWithError(SysSrv_MissingKeyValues, response);
		}
		returnResponse(status);
        }

        /***
         * @brief Returns the preferred standby mode.
         * Possible values are either "LIGHT_SLEEP" or "DEEP_SLEEP". This Will return
         * an empty string if the preferred mode has not been set.
         *
         * @param1[in]	: {"params":{}}
         * @param2[out]	: {"result":{"preferredStandbyMode":"<string>","success":<bool>}}
         * @return		: Core::<StatusCode>
         */
        uint32_t SystemServices::getPreferredStandbyMode(const JsonObject& parameters,
                JsonObject& response)
        {
            bool status = false;
            try {
                const device::SleepMode &mode = device::Host::getInstance().getPreferredSleepMode();
                std::string preferredStandbyMode = mode.toString();
                response["preferredStandbyMode"] = preferredStandbyMode;
                status = true;
            } catch (...) {
                LOGERR("Error getting PreferredStandbyMode\n");
                response["preferredStandbyMode"] = "";
            }
            returnResponse(status);
        }

#ifdef ENABLE_DEEP_SLEEP
        /***
         * @brief Returns the deepsleep wakeup reason.
	 * Possible values are "WAKEUP_REASON_IR", "WAKEUP_REASON_RCU_BT"
	 * "WAKEUP_REASON_RCU_RF4CE", WAKEUP_REASON_GPIO", "WAKEUP_REASON_LAN",
	 * "WAKEUP_REASON_WLAN", "WAKEUP_REASON_TIMER", "WAKEUP_REASON_FRONT_PANEL",
	 * "WAKEUP_REASON_WATCHDOG", "WAKEUP_REASON_SOFTWARE_RESET", "WAKEUP_REASON_THERMAL_RESET",
	 * "WAKEUP_REASON_WARM_RESET", "WAKEUP_REASON_COLDBOOT", "WAKEUP_REASON_STR_AUTH_FAILURE",
	 * "WAKEUP_REASON_CEC", "WAKEUP_REASON_PRESENCE", "WAKEUP_REASON_VOICE", "WAKEUP_REASON_UNKNOWN"
         *
         * @param1[in]  : {"params":{"appName":"abc"}}
         * @param2[out] : {"result":{"wakeupReason":<string>","success":<bool>}}
         * @return              : Core::<StatusCode>
         */
        uint32_t SystemServices::getWakeupReason(const JsonObject& parameters,
                JsonObject& response)
        {
            bool status = false;
	    DeepSleep_WakeupReason_t param;
	    std::string wakeupReason = "WAKEUP_REASON_UNKNOWN";

	    IARM_Result_t res = IARM_Bus_Call(IARM_BUS_DEEPSLEEPMGR_NAME,
			IARM_BUS_DEEPSLEEPMGR_API_GetLastWakeupReason, (void *)&param,
			sizeof(param));

            if (IARM_RESULT_SUCCESS == res)
            {
                status = true;
                if (param == DEEPSLEEP_WAKEUPREASON_IR) {
                   wakeupReason = "WAKEUP_REASON_IR";
                } else if (param == DEEPSLEEP_WAKEUPREASON_RCU_BT) {
                   wakeupReason = "WAKEUP_REASON_RCU_BT";
                } else if (param == DEEPSLEEP_WAKEUPREASON_RCU_RF4CE) {
                   wakeupReason = "WAKEUP_REASON_RCU_RF4CE";
                } else if (param == DEEPSLEEP_WAKEUPREASON_GPIO) {
                   wakeupReason = "WAKEUP_REASON_GPIO";
                } else if (param == DEEPSLEEP_WAKEUPREASON_LAN) {
                   wakeupReason = "WAKEUP_REASON_LAN";
                } else if (param == DEEPSLEEP_WAKEUPREASON_WLAN) {
                   wakeupReason = "WAKEUP_REASON_WLAN";
                } else if (param == DEEPSLEEP_WAKEUPREASON_TIMER) {
                   wakeupReason = "WAKEUP_REASON_TIMER";
                } else if (param == DEEPSLEEP_WAKEUPREASON_FRONT_PANEL) {
                   wakeupReason = "WAKEUP_REASON_FRONT_PANEL";
                } else if (param == DEEPSLEEP_WAKEUPREASON_WATCHDOG) {
                   wakeupReason = "WAKEUP_REASON_WATCHDOG";
                } else if (param == DEEPSLEEP_WAKEUPREASON_SOFTWARE_RESET) {
                   wakeupReason = "WAKEUP_REASON_SOFTWARE_RESET";
                } else if (param == DEEPSLEEP_WAKEUPREASON_THERMAL_RESET) {
                   wakeupReason = "WAKEUP_REASON_THERMAL_RESET";
                } else if (param == DEEPSLEEP_WAKEUPREASON_WARM_RESET) {
                   wakeupReason = "WAKEUP_REASON_WARM_RESET";
                } else if (param == DEEPSLEEP_WAKEUPREASON_COLDBOOT) {
                   wakeupReason = "WAKEUP_REASON_COLDBOOT";
                } else if (param == DEEPSLEEP_WAKEUPREASON_STR_AUTH_FAILURE) {
                   wakeupReason = "WAKEUP_REASON_STR_AUTH_FAILURE";
                } else if (param == DEEPSLEEP_WAKEUPREASON_CEC) {
                   wakeupReason = "WAKEUP_REASON_CEC";
                } else if (param == DEEPSLEEP_WAKEUPREASON_PRESENCE) {
                   wakeupReason = "WAKEUP_REASON_PRESENCE";
                } else if (param == DEEPSLEEP_WAKEUPREASON_VOICE) {
                   wakeupReason = "WAKEUP_REASON_VOICE";
                }
            }
	    else
	    {
		status = false;
	    }
	    LOGWARN("WakeupReason : %s\n", wakeupReason.c_str());
            response["wakeupReason"] = wakeupReason;

            returnResponse(status);
        }
#endif

        /***
         * @brief Returns an array of strings containing the supported standby modes.
         * Possible values are "LIGHT_SLEEP" and/or "DEEP_SLEEP".
         *
         * @param1[in]	: {"params":{}}
         * @param2[out]	: {"result":{"supportedStandbyModes":["<string1>", "<string2>"],"success":<bool>}}
         * @return		: Core::<StatusCode>
         */
        uint32_t SystemServices::getAvailableStandbyModes (const JsonObject& parameters,
                JsonObject& response)
        {
            bool status = false;
            JsonArray standbyModes;
            try {
                const device::List<device::SleepMode> sleepModes =
                    device::Host::getInstance().getAvailableSleepModes();
                for (unsigned int i = 0; i < sleepModes.size(); i++) {
                    standbyModes.Add(sleepModes.at(i).toString());
                }
                status = true;
            } catch (...) {
                LOGERR("Error getting AvailableStandbyModes\n");
            }
            response["supportedStandbyModes"] = standbyModes;
            returnResponse(status);
        }

        /***
         * @brief This will return configuration parameters such as firmware version, Mac, Model etc.
         * @param1[in]	: {"params":{}}
         * @param2[out]	: {"result":{"xconfParams":{"eStbMac":"<string>",
         *			"firmwareVersion":"<string>", "env":"<string>",
         *			"model":"<string>"},"success":<bool>}}
         * @return		: Core::<StatusCode>
         */
        uint32_t SystemServices::getXconfParams(const JsonObject& parameters,
                JsonObject& response)
        {
            JsonObject rConf;
            std::string stbVersion = getStbVersionString();
            string firm = stbVersion;
            LOGINFO("stbVersion = %s firm = %s\n",
                    stbVersion.c_str(), firm.c_str());
            if (convert("VBN", firm)) {
                rConf["env"] = "vbn";
            } else if(convert("PROD", firm)) {
                rConf ["env"] = "prod";
            } else if(convert("QA", firm)) {
                rConf["env"] = "qa";
            } else {
                rConf["env"] = "dev";
            }

            std::string estbMac = collectDeviceInfo("estb_mac");
            removeCharsFromString(estbMac, "\n\r");
            rConf["eStbMac"] = estbMac;
            rConf["model"] = getModel();
            rConf["firmwareVersion"] = stbVersion;
            response["xconfParams"] = rConf;
            returnResponse(true);
        }

        /***
         * @brief : Populates device serial number from TR069 Support/Query.
         */
        bool SystemServices::getSerialNumberTR069(JsonObject& response)
        {
            bool ret = false;
            std::string curlResponse;
            struct write_result write_result_buf;
            CURLcode res = CURLE_OK;
            CURL *curl = curl_easy_init();
            char *data;
            long http_code = 0;
            struct curl_slist *headers = NULL;

            data = (char*)malloc(CURL_BUFFER_SIZE);
            if (!data) {
                LOGERR("Error allocating %d bytes.\n", CURL_BUFFER_SIZE);
                populateResponseWithError(SysSrv_DynamicMemoryAllocationFailed, response);
                return ret;
            }
            write_result_buf.data = data;
            write_result_buf.pos = 0;

            if (curl) {
                curl_easy_setopt(curl, CURLOPT_CUSTOMREQUEST, "POST");
                curl_easy_setopt(curl, CURLOPT_URL, "http://127.0.0.1:10999/");
                headers = curl_slist_append(headers, "cache-control: no-cache");
                headers = curl_slist_append(headers, "content-type: application/json");
                curl_easy_setopt(curl, CURLOPT_HTTPHEADER, headers);
                curl_easy_setopt(curl, CURLOPT_POSTFIELDS,
                        "{\"paramList\":[{\"name\":\"Device.DeviceInfo.SerialNumber\"}]}");
                curl_easy_setopt(curl, CURLOPT_FOLLOWLOCATION, 1);
                curl_easy_setopt(curl, CURLOPT_WRITEFUNCTION, curl_write);
                curl_easy_setopt(curl, CURLOPT_WRITEDATA, &write_result_buf);
                res = curl_easy_perform(curl);
                curl_easy_getinfo(curl, CURLINFO_RESPONSE_CODE, &http_code);

                /* null terminate the string */
                data[write_result_buf.pos] = '\0';
                curlResponse = data;
                free(data);
                curl_easy_cleanup(curl);
                curl_global_cleanup();
            }
            if (CURLE_OK == res) {
                /* Eg: {"paramList":[{"name":"Device.DeviceInfo.SerialNumber",
                   "value":"M11806TK0519"}]} */
                LOGWARN("curl response : %s\n", curlResponse.c_str());
                JsonObject curlRespJson;
                JsonArray paramListJson;
                curlRespJson.FromString(curlResponse);
                paramListJson = curlRespJson["paramList"].Array();

                for (int i = 0; i < paramListJson.Length(); i++) {
                    curlRespJson = paramListJson[i].Object();
                    response["serialNumber"] = curlRespJson["value"].String();
                    ret = true;
                    break;
                }
            } else {
                populateResponseWithError(SysSrv_LibcurlError, response);
            }
            return ret;
        }

        /***
         * @brief : Populates Device Serial Number Info using SNMP Request.
         */
        bool SystemServices::getSerialNumberSnmp(JsonObject& response)
        {
            bool retAPIStatus = false;
	    if (!Utils::fileExists("/lib/rdk/getStateDetails.sh")) {
		LOGERR("/lib/rdk/getStateDetails.sh not found.");
		populateResponseWithError(SysSrv_FileNotPresent, response);
	    } else {
		/* TODO: remove system() once alternate available. */
		system("/lib/rdk/getStateDetails.sh STB_SER_NO");
		std::vector<string> lines;
		if (true == Utils::fileExists(TMP_SERIAL_NUMBER_FILE)) {
		    if (getFileContent(TMP_SERIAL_NUMBER_FILE, lines)) {
			string serialNumber = lines.front();
			response["serialNumber"] = serialNumber;
			retAPIStatus = true;
		    } else {
			LOGERR("Unexpected contents in %s file.", TMP_SERIAL_NUMBER_FILE);
			populateResponseWithError(SysSrv_FileContentUnsupported, response);
		    }
		} else {
		    LOGERR("%s file not found.", TMP_SERIAL_NUMBER_FILE);
		    populateResponseWithError(SysSrv_FileNotPresent, response);
		}
	    }
	    return retAPIStatus;
	}

        /***
         * @brief : To retrieve Device Serial Number
         * @param1[in] : {"params":{}}
         * @param2[out] : {"result":{"serialNumber":"<string>","success":true}}
         * @return      : Core::<StatusCode>
         */
        uint32_t SystemServices::getSerialNumber(const JsonObject& parameters,
                JsonObject& response)
        {
            bool retAPIStatus = false;
#ifdef USE_TR_69
            retAPIStatus = getSerialNumberTR069(response);
#else
            retAPIStatus = getSerialNumberSnmp(response);
#endif
            returnResponse(retAPIStatus);
        }

        /***
         * @brief : To fetch Firmware Download Percentage Info.
         * @param1[in] : {"params":{}}
         * @param2[out] : {"result":{"downloadPercent":<long int>, "success":false}}
         * @return      : Core::<StatusCode>
         */
        uint32_t SystemServices::getFirmwareDownloadPercent(const JsonObject& parameters,
                JsonObject& response)
        {
            bool retStatus = false;
            int m_downloadPercent = -1;
            if (Utils::fileExists("/opt/curl_progress")) {
                /* TODO: replace with new implementation. */
                FILE* fp = popen(CAT_DWNLDPROGRESSFILE_AND_GET_INFO, "r");
                if (NULL != fp) {
                    char output[8];
                    if (NULL != fgets (output, 8, fp)) {
                        output[strcspn(output, "\n")] = 0;
                        if (*output) {
                            m_downloadPercent = strtol(output, NULL, 10);
                        }
                        LOGWARN("FirmwareDownloadPercent = [%d]\n", m_downloadPercent);
                    } else {
                        LOGERR("Cannot read output from command\n");
                    }
                    pclose(fp);
                } else {
                    LOGERR("Cannot run command\n");
                }

                LOGWARN("FirmwareDownloadPercent = [%d]", m_downloadPercent);
                response["downloadPercent"] = m_downloadPercent;
                retStatus = true;
            } else {
                response["downloadPercent"] = -1;
                retStatus = true;
            }
            returnResponse(retStatus);
        }

        /***
         * @brief : gets firmware downloaded info.
         * @param1[in] : {"params":{}}
         * @param2[out] : "result":{"currentFWVersion":"<string>",
         *			"downloadedFWVersion":"<string>","downloadedFWLocation":"<string>",
         *			"isRebootDeferred":<bool>, "success":<bool>}
         * @return      : Core::<StatusCode>
         */
        uint32_t SystemServices::getDownloadedFirmwareInfo(const JsonObject& parameters,
                JsonObject& response)
        {
            bool retStat = false;
            string downloadedFWVersion = "";
            string downloadedFWLocation = "";
            bool isRebootDeferred = false;
            std::vector<string> lines;

	    if (!Utils::fileExists(FWDNLDSTATUS_FILE_NAME)) {
                //If firmware download file doesn't exist we can still return the current version
                response["downloadedFWVersion"] = downloadedFWVersion;
                response["downloadedFWLocation"] = downloadedFWLocation;
                response["isRebootDeferred"] = isRebootDeferred;
                retStat = true;
                string ver =  getStbVersionString();
                if(ver == "unknown")
                {
                    response["currentFWVersion"] = "";
                    retStat = false;
                }
                else
                {
                    response["currentFWVersion"] = ver;
                    retStat = true;
                }
	    }
            else if (getFileContent(FWDNLDSTATUS_FILE_NAME, lines)) {
                for (std::vector<std::string>::const_iterator i = lines.begin();
                        i != lines.end(); ++i) {
                    std::string line = *i;
                    std::string delimiter = "|";
                    size_t pos = 0;
                    std::string token;

                    std::size_t found = line.find("Reboot|");
                    if (std::string::npos != found) {
                        while ((pos = line.find(delimiter)) != std::string::npos) {
                            token = line.substr(0, pos);
                            line.erase(0, pos + delimiter.length());
                        }
                        line = std::regex_replace(line, std::regex("^ +| +$"), "$1");
                        if (line.length() > 1) {
                            if (!((strncasecmp(line.c_str(), "1", strlen("1")))
                                        && (strncasecmp(line.c_str(), "yes", strlen("yes")))
                                        && (strncasecmp(line.c_str(), "true", strlen("true"))))) {
                                isRebootDeferred = true;
                            }
                        }
                    }
                    found = line.find("DnldVersn|");
                    if (std::string::npos != found) {
                        while ((pos = line.find(delimiter)) != std::string::npos) {
                            token = line.substr(0, pos);
                            line.erase(0, pos + delimiter.length());
                        }
                        line = std::regex_replace(line, std::regex("^ +| +$"), "$1");
                        if (line.length() > 1) {
                            downloadedFWVersion = line.c_str();
                        }
                    }
                    found = line.find("DnldURL|");
                    if (std::string::npos != found) {
                        while ((pos = line.find(delimiter)) != std::string::npos) {
                            token = line.substr(0, pos);
                            line.erase(0, pos + delimiter.length());
                        }
                        line = std::regex_replace(line, std::regex("^ +| +$"), "$1");
                        if (line.length() > 1) {
                            downloadedFWLocation = line.c_str();
                        }
                    }
                }
                response["currentFWVersion"] = getStbVersionString();
                response["downloadedFWVersion"] = downloadedFWVersion;
                response["downloadedFWLocation"] = downloadedFWLocation;
                response["isRebootDeferred"] = isRebootDeferred;
                retStat = true;
            } else {
                populateResponseWithError(SysSrv_FileContentUnsupported, response);
            }
            returnResponse(retStat);
        }

        /***
         * @brief : gets firmware update state.
         * @param2[out] : {"result":{"firmwareUpdateState":<string fw update state>,"success":<bool>}}
         * @return      : Core::<StatusCode>
         */
        uint32_t SystemServices::getFirmwareUpdateState(const JsonObject& parameters,
                JsonObject& response)
        {
            bool retStatus = false;
            FirmwareUpdateState fwUpdateState = FirmwareUpdateStateUninitialized;
            std::vector<string> lines;
            if (!Utils::fileExists(FWDNLDSTATUS_FILE_NAME)) {
                populateResponseWithError(SysSrv_FileNotPresent, response);
                returnResponse(retStatus);
            }
            if (getFileContent(FWDNLDSTATUS_FILE_NAME, lines)) {
                for (std::vector<std::string>::const_iterator i = lines.begin();
                        i != lines.end(); ++i) {
                    std::string line = *i;
                    std::size_t found = line.find("FwUpdateState|");
                    std::string delimiter = "|";
                    size_t pos = 0;
                    std::string token;
                    if (std::string::npos != found) {
                        while ((pos = line.find(delimiter)) != std::string::npos) {
                            token = line.substr(0, pos);
                            line.erase(0, pos + delimiter.length());
                        }
                        line = std::regex_replace(line, std::regex("^ +| +$"), "$1");

                        if (!strcmp(line.c_str(), "Requesting")) {
                            fwUpdateState = FirmwareUpdateStateRequesting;
                        } else if (!strcmp(line.c_str(), "Downloading")) {
                            fwUpdateState = FirmwareUpdateStateDownloading;
                        } else if (!strcmp(line.c_str(), "Failed")) {
                            fwUpdateState = FirmwareUpdateStateFailed;
                        } else if (!strcmp(line.c_str(), "Download complete")) {
                            fwUpdateState = FirmwareUpdateStateDownloadComplete;
                        } else if (!strcmp(line.c_str(), "Validation complete")) {
                            fwUpdateState = FirmwareUpdateStateValidationComplete;
                        } else if (!strcmp(line.c_str(), "Preparing to reboot")) {
                            fwUpdateState = FirmwareUpdateStatePreparingReboot;
                        } else if (!strcmp(line.c_str(), "No upgrade needed")) {
                            fwUpdateState = FirmwareUpdateStateNoUpgradeNeeded;
                        } else if (!strcmp(line.c_str(), "Uninitialized")){
                            fwUpdateState = FirmwareUpdateStateUninitialized;
                        }
                    }
                }
                response["firmwareUpdateState"] = (int)fwUpdateState;
                retStatus = true;
            } else {
                LOGERR("Could not read file %s\n", FWDNLDSTATUS_FILE_NAME);
                populateResponseWithError(SysSrv_FileNotPresent, response);
            }
            returnResponse(retStatus);
        }

        /***
         * @brief : sends notification when firmware update state has changed.
         *
         * @param1[in]  : newstate
         * @param2[out] : {"jsonrpc": "2.0","method":
         *			"org.rdk.SystemServices.events.1.onFirmwareUpdateStateChange",
         *			"param":{"firmwareUpdateState":<enum:0-6>}}
         */
        void SystemServices::onFirmwareUpdateStateChange(int newState)
        {
            JsonObject params;

            const FirmwareUpdateState firmwareUpdateState = (FirmwareUpdateState)newState;
            params["firmwareUpdateStateChange"] = (int)firmwareUpdateState;
            LOGINFO("New firmwareUpdateState = %d\n", (int)firmwareUpdateState);
            sendNotify(EVT_ONFIRMWAREUPDATESTATECHANGED, params);
        }

        /***
         * @brief : sends notification when time source state has changed.
         *
         */
        void SystemServices::onClockSet()
        {
            JsonObject params;
            sendNotify(EVT_ON_SYSTEM_CLOCK_SET, params);
        }

        /***
         * @brief : Worker to fetch details of various MAC addresses.
         * @Event : {"ecm_mac":"<MAC>","estb_mac":"<MAC>","moca_mac":"<MAC>",
         *     "eth_mac":"<MAC>","wifi_mac":"<MAC>","info":"Details fetch status",
         *     "success":<bool>}
         */
        void SystemServices::getMacAddressesAsync(SystemServices *pSs)
        {
            int i, listLength = 0;
            JsonObject params;
            string macTypeList[] = {"ecm_mac", "estb_mac", "moca_mac",
                "eth_mac", "wifi_mac", "bluetooth_mac", "rf4ce_mac"};
            string tempBuffer, cmdBuffer;

            for (i = 0; i < sizeof(macTypeList)/sizeof(macTypeList[0]); i++) {
                cmdBuffer.clear();
                cmdBuffer = "/lib/rdk/getDeviceDetails.sh read " + macTypeList[i];
                LOGWARN("cmd = %s\n", cmdBuffer.c_str());
                tempBuffer.clear();
                tempBuffer = Utils::cRunScript(cmdBuffer.c_str());
                removeCharsFromString(tempBuffer, "\n\r");
                LOGWARN("resp = %s\n", tempBuffer.c_str());
                params[macTypeList[i].c_str()] = (tempBuffer.empty()? "00:00:00:00:00:00" : tempBuffer.c_str());
                listLength++;
            }
            if (listLength != i) {
                params["info"] = "Details fetch: all are not success";
            }
            if (listLength) {
                params["success"] = true;
            } else {
                params["success"] = false;
            }
            if (pSs) {
                pSs->Notify(EVT_ONMACADDRESSRETRIEVED, params);
            } else {
                LOGERR("SystemServices *pSs is NULL\n");
            }
        }

        /***
         * @brief : get device mac addresses
         * @param2[out]: {"result":{"asyncResponse":<bool>,"success":<bool>}}
         * @return		: Core::<StatusCode>
         */
        uint32_t SystemServices::getMacAddresses(const JsonObject& parameters,
                JsonObject& response)
        {
            bool status = false;
            string guid = parameters["GUID"].String();

            LOGINFO("guid = %s\n", guid.c_str());
            if (!Utils::fileExists("/lib/rdk/getDeviceDetails.sh")) {
                response["SysSrv_Message"] = "File: getDeviceDetails.sh";
                populateResponseWithError(SysSrv_FileNotPresent, response);
            } else {
                try
                {
                    if (thread_getMacAddresses.get().joinable())
                        thread_getMacAddresses.get().join();

                    thread_getMacAddresses = Utils::ThreadRAII(std::thread(getMacAddressesAsync, this));
                    response["asyncResponse"] = true;
                    status = true;
                }
                catch(const std::system_error& e)
                {
                    LOGERR("exception in getFirmwareUpdateInfo %s", e.what());
                    response["asyncResponse"] = false;
                    status = false;
                }
            }
            returnResponse(status);
        }

        /***
         * @brief : called when Temperature Threshold is changed
         * @param1[in]  : string threshold type
         * @param1[in]  : bool exceed
         * @param1[in]  : float temperature
         * @param2[out] : {param:{"thresholdType":"<string>","exceeded":<bool>,"temperature":<string>}}
         */
        void SystemServices::onTemperatureThresholdChanged(string thresholdType,
                bool exceed, float temperature)
        {
            JsonObject params;
            params["thresholdType"] = thresholdType;
            params["exceeded"] = exceed;
            params["temperature"] = to_string(temperature);
            LOGWARN("thresholdType = %s exceed = %d temperature = %f\n",
                    thresholdType.c_str(), exceed, temperature);
            sendNotify(EVT_ONTEMPERATURETHRESHOLDCHANGED, params);
        }

        /***
         * @brief : To set the Time to TZ_FILE.
         * @param1[in]	: {"params":{"timeZone":"<string>"}}
         * @param2[out]	: {"jsonrpc":"2.0","id":3,"result":{"success":<bool>}}
         * @return		: Core::<StatusCode>
         */
        uint32_t SystemServices::setTimeZoneDST(const JsonObject& parameters,
                JsonObject& response)
	{
		bool resp = false;
		if (parameters.HasLabel("timeZone")) {
			std::string dir = dirnameOf(TZ_FILE);
			ofstream outfile;
			std::string timeZone = "";
			try {
				timeZone = parameters["timeZone"].String();
				if (timeZone.empty() || (timeZone == "null")) {
					LOGERR("Empty timeZone received.");
				} else {
					if (!dirExists(dir)) {
						std::string command = "mkdir -p " + dir + " \0";
						Utils::cRunScript(command.c_str());
					} else {
						//Do nothing//
					}

					outfile.open(TZ_FILE,ios::out);
					if (outfile) {
						outfile << timeZone;
						outfile.close();
						LOGWARN("Set TimeZone: %s\n", timeZone.c_str());
						resp = true;
					} else {
						LOGERR("Unable to open %s file.\n", TZ_FILE);
						populateResponseWithError(SysSrv_FileAccessFailed, response);
						resp = false;
					}
				}
			} catch (...) {
				LOGERR("catch block : parameters[\"timeZone\"]...");
			}
		} else {
			populateResponseWithError(SysSrv_MissingKeyValues, response);
		}
		returnResponse(resp);
	}

        /***
         * @brief : To fetch timezone from TZ_FILE.
         * @param1[in]	: {"params":{}}
         * @param2[out]	: {","id":3,"result":{"timeZone":"<String>","success":<bool>}}
         * @return		: Core::<StatusCode>
         */
        uint32_t SystemServices::getTimeZoneDST(const JsonObject& parameters,
                JsonObject& response)
        {
            std::string timezone;
            bool resp = false;

            if (Utils::fileExists(TZ_FILE)) {
                if(readFromFile(TZ_FILE, timezone)) {
                    LOGWARN("Fetch TimeZone: %s\n", timezone.c_str());
                    response["timeZone"] = timezone;
                    resp = true;
                } else {
                    LOGERR("Unable to open %s file.\n", TZ_FILE);
                    response["timeZone"] = "null";
                    resp = false;
                }
            } else {
                LOGERR("File not found %s.\n", TZ_FILE);
                populateResponseWithError(SysSrv_FileAccessFailed, response);
                resp = false;
            }
            returnResponse(resp);
        }

        bool SystemServices::getZoneInfoZDump(std::string file, std::string &zoneInfo)
        {
            std::string cmd = "zdump ";
            cmd += file;

            FILE *p = popen(cmd.c_str(), "r");

            if(!p)
            {
                LOGERR("failed to start %s: %s", cmd, strerror(errno));
                zoneInfo = "";
                return false;

            }

            char buf[1024];
            while(fgets(buf, sizeof(buf), p) != NULL)
                zoneInfo += buf;

            int err = pclose(p);
            if (0 == err)
            {
                zoneInfo.erase(0, zoneInfo.find_first_of(" \t")); // Skip filename
                zoneInfo.erase(0, zoneInfo.find_first_not_of(" \n\r\t")); // Trim whitespaces
                zoneInfo.erase(zoneInfo.find_last_not_of(" \n\r\t") + 1);
            }
            else
            {    
                zoneInfo = "";
                LOGERR("%s failed with code %d", cmd.c_str(), err);
                return false;
            }

            return true;
        }

        bool SystemServices::processTimeZones(std::string dir, JsonObject& out)
        {
            bool ret = true;
            DIR *d = opendir(dir.c_str());

            struct dirent *de;

            while ((de = readdir(d)))
            {
                if (0 == de->d_name[0] || 0 == strcmp(de->d_name, ".") || 0 == strcmp(de->d_name, ".."))
                    continue;

                std::string fullName = dir;
                fullName += "/";
                fullName += de->d_name;

                struct stat deStat;
                if (stat(fullName.c_str(), &deStat))
                {
                    LOGERR("stat() failed: %s", strerror(errno));
                    continue;
                }

                if (S_ISDIR(deStat.st_mode))
                {
                    JsonObject dirObject;
                    if (!processTimeZones(fullName, dirObject)) 
                        ret = false;

                    out[de->d_name] = dirObject;
                }
                else
                {
                    if (0 == access(fullName.c_str(), R_OK))
                    {
                        std::string zoneInfo;
                        if (!getZoneInfoZDump(fullName, zoneInfo)) 
                            ret = false;

                        out[de->d_name] = zoneInfo;
                    }
                    else
                        LOGWARN("no access to %s", fullName.c_str());
                }
            }

            return ret;
        }

        uint32_t SystemServices::getTimeZones(const JsonObject& parameters, JsonObject& response)
        {
            LOGINFO("called");

            JsonObject dirObject;
            bool resp = processTimeZones(ZONEINFO_DIR, dirObject);
            response["zoneinfo"] = dirObject;

            returnResponse(resp);
        }

        /***
         * @brief : To fetch core temperature
         * @param1[in]	: {"params":{}}
         * @param2[out]	: {"result":{"temperature":<float>,"success":<bool>}}
         * @return		: Core::<StatusCode>
         */
        uint32_t SystemServices::getCoreTemperature(const JsonObject& parameters,
                JsonObject& response)
        {
            bool resp = false;
            float temperature;
#ifdef ENABLE_THERMAL_PROTECTION
            resp = CThermalMonitor::instance()->getCoreTemperature(temperature);
            LOGWARN("core temperature is %.1f degrees centigrade\n",
                    temperature);
#else
            temperature = -1;
            resp = false;
            LOGERR("Thermal Protection disabled for this platform\n");
	    populateResponseWithError(SysSrv_SupportNotAvailable, response);
#endif
            response["temperature"] = to_string(temperature);
            returnResponse(resp);
        }

        /***
         * @brief : To get cashed value .
         * @param1[in]  : {"params":{"key":"<string>"}}
         * @param2[out] : {"result":{"<cachekey>":"<string>","success":<bool>}}
         * @return      : Core::<StatusCode>
         */
        uint32_t SystemServices::getCachedValue(const JsonObject& parameters,
			JsonObject& response)
	{
		bool retStat = false;
		if (parameters.HasLabel("key")) {
			std::string key = parameters["key"].String();
			LOGWARN("key: '%s'\n", key.c_str());
			if (key.length()) {
				response[(key.c_str())] = (m_cacheService.getValue(key).String().empty()?
						"" : m_cacheService.getValue(key).String());
				retStat = true;
			} else {
				populateResponseWithError(SysSrv_UnSupportedFormat, response);
			}
		} else {
			populateResponseWithError(SysSrv_MissingKeyValues, response);
		}
		returnResponse(retStat);
	}

        /***
         * @brief : To set cache value.
         * @param1[in]  : {"params":{"key":"<string>","value":<double>}}
         * @param2[out] : {"jsonrpc":"2.0","id":3,"result":{"success":<bool>}}
         * @return      : Core::<StatusCode>
         */
        uint32_t SystemServices::setCachedValue(const JsonObject& parameters,
                JsonObject& response)
        {
            bool retStat = false;
	    
	    if (parameters.HasLabel("key") && parameters.HasLabel("value")) {
		    std::string key = parameters["key"].String();
		    std::string value = parameters["value"].String();
		    LOGWARN("key: '%s' value: '%s'\n", key.c_str(), value.c_str());
		    if (key.length() && value.length()) {
			    if (m_cacheService.setValue(key, value)) {
				    retStat = true;
			    } else {
				    LOGERR("Accessing m_cacheService.setValue failed\n.");
				    populateResponseWithError(SysSrv_Unexpected, response);
			    }
		    } else {
			    populateResponseWithError(SysSrv_UnSupportedFormat, response);
		    }
	    } else {
		    populateResponseWithError(SysSrv_MissingKeyValues, response);
	    }
	    returnResponse(retStat);
        }

        /***
         * @brief : To check if key value present in cache.
         * @param1[in]  : {"params":{"key":"<string>"}}
         * @param2[out] : {"jsonrpc":"2.0","id":3,"result":{"success":<bool>}}
         * @return      : Core::<StatusCode>
         */
        uint32_t SystemServices::cacheContains(const JsonObject& parameters,
                JsonObject& response)
        {
		bool retStat = false;
		if (parameters.HasLabel("key")) {
			std::string key = parameters["key"].String();
			if (key.length()) {
				if (m_cacheService.contains(key)) {
					retStat = true;
				} else {
					LOGERR("Accessing m_cacheService.contains; no matching key '%s'\n.", key.c_str());
					populateResponseWithError(SysSrv_KeyNotFound, response);
				}
			} else {
				populateResponseWithError(SysSrv_UnSupportedFormat, response);
			}
		} else {
			populateResponseWithError(SysSrv_MissingKeyValues, response);
		}
		returnResponse(retStat);
        }

        /***
         * @brief : To delete the key value present in cache.
         * @param1[in]  : {"params":{"key":"<string>"}}
         * @param2[out] : {"jsonrpc":"2.0","id":3,"result":{"success":<bool>}}
         * @return      : Core::<StatusCode>
         */
        uint32_t SystemServices::removeCacheKey(const JsonObject& parameters,
                JsonObject& response)
        {
		bool retStat = false;
		if (parameters.HasLabel("key")) {
			std::string key = parameters["key"].String();
			if (key.length()) {
				if (m_cacheService.remove(key)) {
					retStat = true;
				} else {
					LOGERR("Accessing m_cacheService.remove failed\n.");
					populateResponseWithError(SysSrv_Unexpected, response);
				}
			} else {
				populateResponseWithError(SysSrv_UnSupportedFormat, response);
			}
		} else {
			populateResponseWithError(SysSrv_MissingKeyValues, response);
		}
		returnResponse(retStat);
        }

        /***
         * @brief : To get previous boot info.
         * @param1[in]	: {"params":{}}
         * @param2[out]	: {"result":{"timeStamp":"<string>","reason":"<string>",
         *				   "success":<bool>}}
         * @return		: Core::<StatusCode>
         */
        uint32_t SystemServices::getPreviousRebootInfo(const JsonObject& parameters,
                JsonObject& response)
        {
            if (!Utils::fileExists(REBOOT_INFO_LOG_FILE)) {
                LOGERR("Cant't determine previous reboot info, %s not found or can't be opened for reading", REBOOT_INFO_LOG_FILE);
                returnResponse(false);
            }

            string rebootInfo;
            if (!getFileContent(REBOOT_INFO_LOG_FILE, rebootInfo)) {
                LOGERR("Cant't determine previous reboot info, %s not found or can't be opened for reading", REBOOT_INFO_LOG_FILE);
                returnResponse(false);
            }

            if (rebootInfo.length() < 1) {
                LOGERR("No reboot info, file %s is empty", REBOOT_INFO_LOG_FILE);
                returnResponse(false);
            }

            smatch match;
            if (!regex_search(rebootInfo, match, regex("(?:PreviousRebootReason:\\s*)(\\d{2}\\.\\d{2}\\.\\d{4}_\\d{2}:\\d{2}\\.\\d{2})(?:\\s*RebootReason:)([^\\n]*)"))
                    || match.size() < 3) {
                LOGERR("%s doesn't have timestamp with reboot reason information", REBOOT_INFO_LOG_FILE);
                returnResponse(false);
            }

            string timeStamp = trim(match[1]);
            string reason = trim(match[2]);
            string source = "Unknown";
            string customReason = "Unknown";
            string otherReason = "Unknown";

            string temp;
            if (regex_search(rebootInfo, match, regex("(?:PreviousRebootInitiatedBy:)([^\\n]+)")) &&  match.size() > 1) temp = trim(match[1]);
            if (temp.size() > 0) source = temp;

            if (regex_search(rebootInfo, match, regex("(?:PreviousCustomReason:)([^\\n]+)")) &&  match.size() > 1) temp = trim(match[1]);
            if (temp.size() > 0) customReason = temp;

            if (regex_search(rebootInfo, match, regex("(?:PreviousOtherReason:)([^\\n]+)")) &&  match.size() > 1) temp = trim(match[1]);
            if (temp.size() > 0) otherReason = temp;

            response["timeStamp"] = timeStamp;
            response["reason"] = reason;
            response["source"] = source;
            response["customReason"] = customReason;
            response["otherReason"] = otherReason;

            returnResponse(true);
        }

        /***
         * @brief : Used to retrieve last deep sleep reason.
         * @param1[in]  : query parameter.
         * @param2[out] : "result":{"lastDeepSleepReason":"<string>","success":<bool>}
         * @return      : Core::<StatusCode>
         */
        uint32_t SystemServices::getLastDeepSleepReason(const JsonObject& parameters,
                JsonObject& response)
        {
            bool retAPIStatus = false;
            string reason;

            if (Utils::fileExists(STANDBY_REASON_FILE)) {
                std::ifstream inFile(STANDBY_REASON_FILE);
                if (inFile) {
                    std::getline(inFile, reason);
                    inFile.close();
                    retAPIStatus = true;
                } else {
                    populateResponseWithError(SysSrv_FileAccessFailed, response);
                }
            } else {
                populateResponseWithError(SysSrv_FileNotPresent, response);
            }

            if (retAPIStatus && reason.length()) {
                response["reason"] = reason;
            } else {
                response["reason"] = "";
            }
            returnResponse(retAPIStatus);
        }

        /***
         * @brief : Used to clear last deep sleep reason.
         * @param1[in]  : query parameter.
         * @param2[out] : "result":{"success":<bool>}
         * @return      : Core::<StatusCode>
         */
        uint32_t SystemServices::clearLastDeepSleepReason(const JsonObject& parameters,
                JsonObject& response)
        {
            bool retAPIStatus = false;

                /* FIXME: popen in use */
                FILE *pipe = NULL;
                char cmd[128] = {'\0'};

                snprintf(cmd, 127, "rm -f %s", STANDBY_REASON_FILE);
                pipe = popen(cmd, "r");
                if (pipe) {
                    retAPIStatus = ((pclose(pipe) != -1)? true: false);
                    if (false == retAPIStatus) {
                        populateResponseWithError(SysSrv_Unexpected, response);
                    }
                } else {
                    populateResponseWithError(SysSrv_Unexpected, response);
            }

            returnResponse(retAPIStatus);
        }

#ifdef ENABLE_THERMAL_PROTECTION
        /***
         * @brief : To retrieve Temperature Threshold values.
         * @param1[in] : {"params":{}}
         * @param2[out] : "result":{"temperatureThresholds":{"WARN":"100.000000",
         *     "MAX":"200.000000","temperature":"62.000000"},"success":<bool>}
         * @return      : Core::<StatusCode>
         */
        uint32_t SystemServices::getTemperatureThresholds(const JsonObject& parameters,
                JsonObject& response)
        {
            JsonObject value;
            float high = 0.0, critical = 0.0, temperature = 0.0;
            bool resp1 = CThermalMonitor::instance()->getCoreTempThresholds(high, critical);
            bool resp2 = CThermalMonitor::instance()->getCoreTemperature(temperature);
            LOGWARN("Got current temperature thresholds: WARN: %f, MAX: %f, ret[resp1 = %d resp = %d]\n",
                    high, critical, resp1, resp2);
            if (resp1) {
                value["WARN"] = to_string(high);
                value["MAX"] = to_string(critical);
            }
            if (resp2) {
                value["temperature"] = to_string(temperature);
            }
            if (resp1 & resp2) {
                response["temperatureThresholds"] = value;
            }
            returnResponse(((resp1 & resp2)? true: false));
        }

        /***
         * @brief : To set Temperature Threshold values.
         * @param1[in] : {"params":{"thresholds":{"WARN":"99.000000","MAX":"199.000000"}}}
         * @param2[out] : {"result":{"success":<bool>}}
         * @return      : Core::<StatusCode>
         */
        uint32_t SystemServices::setTemperatureThresholds(const JsonObject& parameters,
                JsonObject& response)
        {
            JsonObject args;
            float high = 0.0;
            float critical = 0.0;
	    bool resp = false;
	    if (parameters.HasLabel("thresholds") && parameters.HasLabel("WARN") && parameters.HasLabel("MAX")) {
		    args.FromString(parameters["thresholds"].String());
		    string warn = args["WARN"].String();
		    string max = args["MAX"].String();

		    high = atof(warn.c_str());
		    critical = atof(max.c_str());

		    resp =  CThermalMonitor::instance()->setCoreTempThresholds(high, critical);
		    LOGWARN("Set temperature thresholds: WARN: %f, MAX: %f\n", high, critical);
	    } else {
		    populateResponseWithError(SysSrv_MissingKeyValues, response);
	    }
            returnResponse(resp);
        }
#endif /* ENABLE_THERMAL_PROTECTION */

        /***
         * @brief : Used to retrieve previous reboot details.
         * @param1[in]  : query parameter.
         * @param2[out] : "result":{"rebootInfo":{"timestamp":"string","source":"string",
         *  "reason":"string","customReason":"string", "lastHardPowerReset":"<string>"}
         *  ,"success":<bool>}
         * @return      : Core::<StatusCode>
         */
        uint32_t SystemServices::getPreviousRebootInfo2(const JsonObject& parameters,
                JsonObject& response)
        {
            bool retAPIStatus = false;
            uint8_t parseStatus = 0;
            JsonObject respData;
            string timestamp, source, reason, customReason, lastHardPowerReset;
            char rebootInfo[1024] = {'\0'};
            char hardPowerInfo[1024] = {'\0'};

            if (Utils::fileExists(SYSTEM_SERVICE_PREVIOUS_REBOOT_INFO_FILE)) {
                retAPIStatus = getFileContentToCharBuffer(
                        SYSTEM_SERVICE_PREVIOUS_REBOOT_INFO_FILE, rebootInfo);
                if (retAPIStatus && strlen(rebootInfo)) {
                    string dataBuf(rebootInfo);
                    JsonObject rebootInfoJson;
                    rebootInfoJson.FromString(dataBuf);
                    timestamp = rebootInfoJson["timestamp"].String();
                    source = rebootInfoJson["source"].String();
                    reason = rebootInfoJson["reason"].String();
                    customReason = rebootInfoJson["customReason"].String();
                    parseStatus++;
                } else {
                    populateResponseWithError(SysSrv_FileAccessFailed, response);
                }
            } else {
                populateResponseWithError(SysSrv_FileNotPresent, response);
            }

            if (Utils::fileExists(SYSTEM_SERVICE_HARD_POWER_INFO_FILE)) {
                retAPIStatus = getFileContentToCharBuffer(
                        SYSTEM_SERVICE_HARD_POWER_INFO_FILE, hardPowerInfo);
                if (retAPIStatus && strlen(hardPowerInfo)) {
                    string dataBuf(hardPowerInfo);
                    JsonObject hardPowerInfoJson;
                    hardPowerInfoJson.FromString(hardPowerInfo);
                    lastHardPowerReset = hardPowerInfoJson["lastHardPowerReset"].String();
                    parseStatus++;
                } else {
                    populateResponseWithError(SysSrv_FileAccessFailed, response);
                }
            } else {
                retAPIStatus = false;
                populateResponseWithError(SysSrv_FileNotPresent, response);
            }

            if (retAPIStatus && (2 == parseStatus)) {
                respData["timestamp"] = timestamp;
                respData["source"] = source;
                respData["reason"] = reason;
                respData["customReason"] = customReason;
                respData["lastHardPowerReset"] = lastHardPowerReset;

                response["rebootInfo"] = respData;
            }
            returnResponse(retAPIStatus);
        }

        /***
         * @brief : Used to retrieve last reboot reason.
         * @param1[in]  : query parameter.
         * @param2[out] : "result":{"rebootReason":<string>","success":<bool>}
         * @return      : Core::<StatusCode>
         */
        uint32_t SystemServices::getPreviousRebootReason(const JsonObject& parameters,
                JsonObject& response)
        {
            bool retAPIStatus = false;
            uint8_t parseStatus = 0;
            string reason;
            char rebootInfo[1024] = {'\0'};

            if (Utils::fileExists(SYSTEM_SERVICE_PREVIOUS_REBOOT_INFO_FILE)) {
                retAPIStatus = getFileContentToCharBuffer(
                        SYSTEM_SERVICE_PREVIOUS_REBOOT_INFO_FILE, rebootInfo);
                if (retAPIStatus && strlen(rebootInfo)) {
                    string dataBuf(rebootInfo);
                    JsonObject rebootInfoJson;
                    rebootInfoJson.FromString(rebootInfo);
                    reason = rebootInfoJson["reason"].String();
                    parseStatus++;
                } else {
                    populateResponseWithError(SysSrv_FileAccessFailed, response);
                }
            } else {
                populateResponseWithError(SysSrv_FileNotPresent, response);
                retAPIStatus = false;
            }

            if (retAPIStatus && (1 == parseStatus)) {
                response["reason"] = reason;
            }
            returnResponse(retAPIStatus);
        }

        /***
         * @brief : To get RFC Configs.
         * @param1[in]  : "params":{"rfclist":["<rfc>","<rfc>"]}.
         * @param2[out] : {"result":{"RFCConfig":{"<rfc>":"<value>","<rfc>":"<value>"},
         *          "success":<bool>}}
         * @return      : Core::<StatusCode>
         */
        uint32_t SystemServices::getRFCConfig(const JsonObject& parameters,
                JsonObject& response)
        {
            const std::regex re("(\\w|-|\\.)+");
            bool retAPIStatus = false;
            JsonObject hash;
            JsonArray jsonRFCList;
	    if (!parameters.HasLabel("rfcList")) {
		    populateResponseWithError(SysSrv_MissingKeyValues, response);
		    returnResponse(retAPIStatus);
	    }
            jsonRFCList = parameters["rfcList"].Array();
            std::string cmdParams, cmdResponse;

            if (!jsonRFCList.Length()) {
                populateResponseWithError(SysSrv_UnSupportedFormat, response);
            } else {
                for (int i = 0; i < jsonRFCList.Length(); i++) {
                    LOGINFO("jsonRFCList[%d] = %s\n",
                            i, jsonRFCList[i].String().c_str());
                    if (!std::regex_match(jsonRFCList[i].String(), re)) {
                        LOGERR("ignore '%s': Contains unsupported charset.\
                                [Use only alpha-numeric, underscores, hyphens and period]",
                                jsonRFCList[i].String().c_str());
                        hash[jsonRFCList[i].String().c_str()] = "Invalid charset found";
                        continue;
                    } else {
                        cmdResponse = "";

                        WDMP_STATUS wdmpStatus;
                        RFC_ParamData_t rfcParam;

                        memset(&rfcParam, 0, sizeof(rfcParam));
                        wdmpStatus = getRFCParameter(RFC_CALLERID, jsonRFCList[i].String().c_str(), &rfcParam);
                        if(WDMP_SUCCESS == wdmpStatus || WDMP_ERR_DEFAULT_VALUE == wdmpStatus)
                            cmdResponse = rfcParam.value;
                        else
                            LOGERR("Failed to get %s with %d", jsonRFCList[i].String().c_str(), wdmpStatus);

                        if (!cmdResponse.empty()) {
                            removeCharsFromString(cmdResponse, "\n\r");
                            hash[jsonRFCList[i].String().c_str()] = cmdResponse;
                            retAPIStatus = true;
                        } else {
                            hash[jsonRFCList[i].String().c_str()] = "Empty response received";
                        }
                    }
                }
                response["RFCConfig"] = hash;
            }
            returnResponse(retAPIStatus);
        }

        /***
         * @brief : To fetch the list of milestones.
         * @param1[in]  : {params":{}}
         * @param2[out] : "result":{"milestones":["<string>","<string>","<string>"],
         *      "success":<bool>}
         * @return      : Core::<StatusCode>
         */
        uint32_t SystemServices::getMilestones(const JsonObject& parameters,
                JsonObject& response)
        {
            bool retAPIStatus = false;
            vector<string> milestones;

            if (Utils::fileExists(MILESTONES_LOG_FILE)) {
                retAPIStatus = getFileContent(MILESTONES_LOG_FILE, milestones);
                if (retAPIStatus) {
                    setJSONResponseArray(response, "milestones", milestones);
                } else {
                    populateResponseWithError(SysSrv_FileAccessFailed, response);
                }
            } else {
                populateResponseWithError(SysSrv_FileNotPresent, response);
            }
            returnResponse(retAPIStatus);
        }

        /***
         * @brief : Enables XRE Connection Retension option.
         * @param1[in]  : {"params":{"enable":<bool>}}
         * @param2[out] : "result":{"success":<bool>}
         * @return      : Core::<StatusCode>
         */
        uint32_t SystemServices::enableXREConnectionRetention(const JsonObject& parameters,
                JsonObject& response)
	{
		bool enable = false, retstatus = false;
		int status = SysSrv_Unexpected;
		if (parameters.HasLabel("enable")) {
			enable = parameters["enable"].Boolean();
			if ((status = enableXREConnectionRetentionHelper(enable)) == SysSrv_OK) {
				retstatus = true;
			} else {
				populateResponseWithError(status, response);
			}
		} else {
			populateResponseWithError(SysSrv_MissingKeyValues, response);
		}
		returnResponse(retstatus);
	}

        /***
         * @brief : collect device state info.
         * @param1[in]  : {"params":{"param":"<queryState>"}}
         * @param2[out] : {"result":{"<queryState>":<value>,"success":<bool>}}
         * @return      : Core::<StatusCode>
         */
        uint32_t SystemServices::getStateInfo(const JsonObject& parameters,
                JsonObject& response)
        {
            int32_t retVal = E_NOK;
            JsonObject param;
            JsonObject resParam;
            string methodType;
	    if (parameters.HasLabel("param")) {
                methodType = parameters["param"].String();
                if (SYSTEM_CHANNEL_MAP == methodType) {
                    LOGERR("methodType : %s\n", methodType.c_str());
                    IARM_Bus_Call(IARM_BUS_SYSMGR_NAME, IARM_BUS_SYSMGR_API_GetSystemStates,
                            &paramGetSysState, sizeof(paramGetSysState));
                    response[SYSTEM_CHANNEL_MAP] = paramGetSysState.channel_map.state;
                    LOGWARN("SystemService querying channel_map, return\
                            channel_map state : %d\n", paramGetSysState.channel_map.state);
                    retVal = E_OK;
                } else if (SYSTEM_CARD_DISCONNECTED == methodType) {
                    response[SYSTEM_CARD_DISCONNECTED] = paramGetSysState.disconnect_mgr_state.state;
                    retVal = E_OK;
                } else if (SYSTEM_TUNE_READY == methodType) {
                    response[SYSTEM_TUNE_READY] = paramGetSysState.TuneReadyStatus.state;
                    retVal = E_OK;
                } else if (SYSTEM_CMAC == methodType) {
                    response[SYSTEM_CMAC] = paramGetSysState.cmac.state;
                    retVal = E_OK;
                } else if (SYSTEM_MOTO_ENTITLEMENT == methodType) {
                    response[SYSTEM_MOTO_ENTITLEMENT] = paramGetSysState.card_moto_entitlements.state;
                    retVal = E_OK;
                } else if (SYSTEM_MOTO_HRV_RX == methodType) {
                    response[SYSTEM_MOTO_HRV_RX] = paramGetSysState.card_moto_hrv_rx.state;
                    retVal = E_OK;
                } else if (SYSTEM_CARD_CISCO_STATUS == methodType) {
                    response[SYSTEM_CARD_CISCO_STATUS] = paramGetSysState.card_cisco_status.state;
                    retVal = E_OK;
                } else if (SYSTEM_VIDEO_PRESENTING == methodType) {
                    response[SYSTEM_VIDEO_PRESENTING] = paramGetSysState.video_presenting.state;
                    retVal = E_OK;
                } else if (SYSTEM_HDMI_OUT == methodType) {
                    response[SYSTEM_HDMI_OUT] = paramGetSysState.hdmi_out.state;
                    retVal = E_OK;
                } else if (SYSTEM_HDCP_ENABLED == methodType) {
                    response[SYSTEM_HDCP_ENABLED] = paramGetSysState.hdcp_enabled.state;
                    retVal = E_OK;
                } else if (SYSTEM_HDMI_EDID_READ == methodType) {
                    response[SYSTEM_HDMI_EDID_READ] = paramGetSysState.hdmi_edid_read.state;
                    retVal = E_OK;
                } else if (SYSTEM_FIRMWARE_DWNLD == methodType) {
                    response[SYSTEM_FIRMWARE_DWNLD] = paramGetSysState.firmware_download.state;
                    retVal = E_OK;
                } else if (SYSTEM_TIME_SOURCE == methodType) {
                    response[SYSTEM_TIME_SOURCE] = paramGetSysState.time_source.state;
                    retVal = E_OK;
                } else if (SYSTEM_TIME_ZONE == methodType) {
                    response[SYSTEM_TIME_ZONE] = paramGetSysState.time_zone_available.state;
                    retVal = E_OK;
                } else if (SYSTEM_CA_SYSTEM == methodType) {
                    response[SYSTEM_CA_SYSTEM] = paramGetSysState.ca_system.state;
                    retVal = E_OK;
                } else if (SYSTEM_ESTB_IP == methodType) {
                    response[SYSTEM_ESTB_IP] = paramGetSysState.estb_ip.state;
                    retVal = E_OK;
                } else if (SYSTEM_ECM_IP == methodType) {
                    response[SYSTEM_ECM_IP] = paramGetSysState.ecm_ip.state;
                    retVal = E_OK;
                } else if (SYSTEM_LAN_IP == methodType) {
                    response[SYSTEM_LAN_IP] = paramGetSysState.lan_ip.state;
                    retVal = E_OK;
                } else if (SYSTEM_MOCA == methodType) {
                    response[SYSTEM_MOCA] = paramGetSysState.moca.state;
                    retVal = E_OK;
                } else if (SYSTEM_DOCSIS == methodType) {
                    response[SYSTEM_DOCSIS] = paramGetSysState.docsis.state;
                    retVal = E_OK;
                } else if (SYSTEM_DSG_BROADCAST_CHANNEL == methodType) {
                    response[SYSTEM_DSG_BROADCAST_CHANNEL] = paramGetSysState.dsg_broadcast_tunnel.state;
                    retVal = E_OK;
                } else if (SYSTEM_DSG_CA_TUNNEL == methodType) {
                    response[SYSTEM_DSG_CA_TUNNEL] = paramGetSysState.dsg_ca_tunnel.state;
                    retVal = E_OK;
                } else if (SYSTEM_CABLE_CARD == methodType) {
                    response[SYSTEM_CABLE_CARD] = paramGetSysState.cable_card.state;
                    retVal = E_OK;
                } else if (SYSTEM_CABLE_CARD_DWNLD == methodType) {
                    response[SYSTEM_CABLE_CARD_DWNLD] = paramGetSysState.cable_card_download.state;
                    retVal = E_OK;
                } else if (SYSTEM_CVR_SUBSYSTEM == methodType) {
                    response[SYSTEM_CVR_SUBSYSTEM] = paramGetSysState.cvr_subsystem.state;
                    retVal= E_OK;
                } else if (SYSTEM_DOWNLOAD == methodType) {
                    response[SYSTEM_DOWNLOAD] = paramGetSysState.download.state;
                    retVal = E_OK;
                } else if (SYSTEM_VOD_AD == methodType) {
                    response[SYSTEM_VOD_AD] = paramGetSysState.vod_ad.state;
                    retVal = E_OK;
                } else {
                    populateResponseWithError(SysSrv_Unexpected, response);
                }
	    } else {
		    populateResponseWithError(SysSrv_MissingKeyValues, response);
	    }
            returnResponse(( E_OK == retVal)? true: false);
        }//end of getStateInfo

#if defined(HAS_API_SYSTEM) && defined(HAS_API_POWERSTATE)
        /***
         * @brief : To retrieve Device Power State.
         * @param1[in] : {"params":{}}
         * @param2[out] : {"result":{"powerState":"<mode>","success":<bool>}}
         * @return     : Core::<StatusCode>
         */
        uint32_t SystemServices::getDevicePowerState(const JsonObject& parameters,
                JsonObject& response)
        {
            bool retVal = false;
            string powerState = CPowerState::instance()->getPowerState();

            LOGWARN("getPowerState called, power state : %s\n",
                    powerState.c_str());
            response["powerState"] = powerState;
            if (powerState != "UNKNOWN") {
                retVal = true;
            }
            returnResponse(retVal);
        }//GET POWER STATE END

        /***
         * @brief : To set the Device Power State. The possible value will be STANDBY, DEEP_SLEEP,
         * LIGHT_SLEEP, ON.
         *
         * @param1[in] : {"jsonrpc":"2.0","id":"3","method":"org.rdk.SystemServices.1.setPowerState",
         * "params":{"param":{"powerState":<string>, "standbyReason":<string>}}}
         * @param2[out] : {"jsonrpc":"2.0","id":3,"result":{"success":<bool>}}

         * @return : Core::<StatusCode>
         */
        uint32_t SystemServices::setDevicePowerState(const JsonObject& parameters,
                JsonObject& response)
	{
		bool retVal = false;
		string sleepMode;
		ofstream outfile;
		JsonObject paramIn, paramOut;
		if (parameters.HasLabel("powerState")) {
			string state = parameters["powerState"].String();
			string reason = parameters["standbyReason"].String();
			/* Power state defaults standbyReason is "application". */
			reason = ((reason.length()) ? reason : "application");

			if (state == "STANDBY") {
				if (SystemServices::_instance) {
					SystemServices::_instance->getPreferredStandbyMode(paramIn, paramOut);
					/* TODO: parse abd get the sleepMode from paramOut */
					sleepMode= paramOut["preferredStandbyMode"].String();
					LOGWARN("Output of preferredStandbyMode: '%s'", sleepMode.c_str());
				} else {
					LOGWARN("SystemServices::_instance is NULL.\n");
				}
				if (convert("DEEP_SLEEP", sleepMode)) {
					retVal = CPowerState::instance()->setPowerState(sleepMode);
				} else {
					retVal = CPowerState::instance()->setPowerState(state);
				}
				outfile.open(STANDBY_REASON_FILE, ios::out);
				if (outfile.is_open()) {
					outfile << reason;
					outfile.close();
				} else {
					LOGERR("Can't open file '%s' for write mode\n", STANDBY_REASON_FILE);
					populateResponseWithError(SysSrv_FileAccessFailed, response);
				}
			} else {
				retVal = CPowerState::instance()->setPowerState(state);
				LOGERR("this platform has no API System and/or Powerstate\n");
			}
		} else {
			populateResponseWithError(SysSrv_MissingKeyValues, response);
		}
		returnResponse(retVal);
	}//end of setPower State
#endif /* HAS_API_SYSTEM && HAS_API_POWERSTATE */

        /***
         * @brief : To check if Reboot has been requested or not.
         *
         * @param1[in]  : query parameter.
         * @param2[out] : {"result":{"rebootRequested":false,"success":<bool>}}
         * @return      : Core::<StatusCode>
         */
        uint32_t SystemServices::isRebootRequested(const JsonObject& parameters,
                JsonObject& response)
        {
            response["rebootRequested"] = false;
            returnResponse(true);
        }//end of isRebootRequested

        /***
         * @brief : To set GZ Status.
         *
         * @param1[in]  : {"params":{"enabled":true}}
         * @param2[out] : "result":{"success":<bool>}
         * @return      : Core::<StatusCode>
         */
        uint32_t SystemServices::setGZEnabled(const JsonObject& parameters,
                JsonObject& response)
        {
            bool enabled = false;
	    bool result = false;
	    int32_t retVal = E_NOK;
	    if (parameters.HasLabel("enabled")) {
		    enabled = parameters["enabled"].Boolean();
		    result  = setGzEnabled(enabled);
		    if (true == result) {
			    retVal = E_OK;
		    } else {
			    //do nothing
		    }
	    } else {
		    populateResponseWithError(SysSrv_MissingKeyValues, response);
	    }
            returnResponse(( E_OK == retVal)? true: false);
        } //ent of SetGZEnabled

        /***
         * @brief : To check GZ Status.
         *
         * @param1[in]  : {"params":{}}
         * @param2[out] : {"result":{"enabled":false,"success":true}}
         * @return      : Core::<StatusCode>
         */
        uint32_t SystemServices::isGZEnabled(const JsonObject& parameters,
                JsonObject& response)
        {
		bool enabled = false;
		bool result = true;

		isGzEnabledHelper(enabled);
		response["enabled"] = enabled;
		returnResponse(result);
        } //end of isGZEnbaled

        /***
         * @brief : To retrieve STB Version String
         */
        string SystemServices::getStbVersionString()
        {
            bool versionFound = false;
            vector<string> lines;

            if (!m_stbVersionString.empty()) {
                LOGWARN("stb version already found: %s\n", m_stbVersionString.c_str());
                return m_stbVersionString;
            }

            if (getFileContent(VERSION_FILE_NAME, lines)) {
                for (int i = 0; i < (int)lines.size(); ++i) {
                    string line = lines.at(i);

                    if (strstr(line.c_str(), "imagename:")) {
                        std::string gp = line.c_str();
                        std::string delimiter = ":";
                        std::string token = gp.substr((gp.find(delimiter)+1), string::npos);
                        if (token.length()){
                            versionFound = true;
                            m_stbVersionString = token;
                            LOGWARN("m_stbVersion: %s\n", m_stbVersionString.c_str());
                        }
                        if (versionFound) {
                            return m_stbVersionString;
                        } else {
                            LOGWARN("stb version not found in file %s\n",
                                    VERSION_FILE_NAME);
                        }
                    }
                }
            }

#ifdef STB_VERSION_STRING
            {
                m_stbVersionString = string(STB_VERSION_STRING);
            }
#else /* !STB_VERSION_STRING */
            {
                m_stbVersionString = "unknown";
            }
#endif /* !STB_VERSION_STRING */
            LOGWARN("stb version assigned to: %s\n", m_stbVersionString.c_str());
            return m_stbVersionString;
        }

        string SystemServices::getClientVersionString()
        {
            static string clientVersionStr;
            if (clientVersionStr.length())
                return clientVersionStr;

            std::string str;
            std::string str2 = "VERSION=";
            vector<string> lines;

            if (getFileContent(VERSION_FILE_NAME, lines)) {
                for (int i = 0; i < (int)lines.size(); ++i) {
                    string line = lines.at(i);

                    std::string trial = line.c_str();
                    if (!trial.compare(0, 8, str2)) {
                        std::string gp = trial.c_str();
                        std::string delimiter = "=";
                        clientVersionStr = gp.substr((gp.find(delimiter)+1), 12);
                        break;
                    }
                }
                if (clientVersionStr.length()) {
                    LOGWARN("getClientVersionString::client \
                            version found in file: '%s'\n", clientVersionStr.c_str());
                    return clientVersionStr;
                } else {
                    LOGWARN("getClientVersionString::could \
                            not find 'client_version:' in '%s'\n", VERSION_FILE_NAME);
                }
            } else {
                LOGERR("file %s open failed\n", VERSION_FILE_NAME);
            }
#ifdef CLIENT_VERSION_STRING
            return string(CLIENT_VERSION_STRING);
#else
            return "unknown";
#endif
        }

        string SystemServices::getStbTimestampString()
        {
            static string dateTimeStr;

            if (dateTimeStr.length()) {
                return dateTimeStr;
            }

            std::string  buildTimeStr;
            std::string str2 = "BUILD_TIME=";
            vector<string> lines;

            if (getFileContent(VERSION_FILE_NAME, lines)) {
                for (int i = 0; i < (int)lines.size(); ++i) {
                    string line = lines.at(i);
                    std::string trial = line.c_str();

                    if (trial.compare(0, 11, str2) == 0) {
                        std::string gp = trial.c_str();
                        std::string delimiter = "=";
                        buildTimeStr = gp.substr((gp.find(delimiter)+2), 19);
                        char *t1= (char *)buildTimeStr.c_str();
                        dateTimeStr = stringTodate(t1);
                        LOGWARN("versionFound : %s\n", dateTimeStr.c_str());
                        break;
                    }
                }

                if (dateTimeStr.length()) {
                    LOGWARN("getStbTimestampString::stb timestamp found in file: '%s'\n",
                            dateTimeStr.c_str());
                    return dateTimeStr;
                } else {
                    LOGWARN("getStbTimestampString::could not parse BUILD_TIME from '%s' - '%s'\n",
                            VERSION_FILE_NAME, buildTimeStr.c_str());
                }
            } else {
                LOGERR("file %s open failed\n", VERSION_FILE_NAME);
            }

#ifdef STB_TIMESTAMP_STRING
            return string(STB_TIMESTAMP_STRING);
#else
            return "unknown";
#endif
        }

        /***
         * TODO: Stub implementation; Decide whether needed or not since setProperty
         * and getProperty functionalities are XRE/RTRemote dependent.
         *  Note: ThunderWrapper need to handle it.
         */
        bool SystemServices::setProperties(const JsonObject& propertyNames)
        {
            _systemParams = propertyNames;
            return true;
        }

        bool SystemServices::getProperties(const JsonObject& propertyNames,
                JsonObject& returnProperties)
        {
            return true;
        }

        /***
         * @brief : To retrieve system version details
         * @param1[in] : {"params":{}}
         * @aparm2[in] : {"result":{"stbVersion":"<string>",
         *      "receiverVersion":"<string>","stbTimestamp":"<string>","success":<bool>}}
         */
        uint32_t SystemServices::getSystemVersions(const JsonObject& parameters,
                JsonObject& response)
        {
            bool status = false;

            response["stbVersion"]      = getStbVersionString();
            response["receiverVersion"] = getClientVersionString();
            response["stbTimestamp"]    = getStbTimestampString();
            status = true;
            returnResponse(status);
        }

        /***
         * @brief : To retrieve is power state is managed by device
         * @param1[in] : {"params":{}}
         * @aparm2[in] : {"result":{"powerStateManagedByDevice":"<bool>",
         *      "success":<bool>}}
         */
        uint32_t SystemServices::getPowerStateIsManagedByDevice(const JsonObject& parameters, JsonObject& response)
        {
            bool status = false;
            bool isPowerStateManagedByDevice = false;
            char *env_var= getenv("RDK_ACTION_ON_POWER_KEY");
            if (env_var)
            {
                int isPowerStateManagedByDeviceValue = atoi(env_var);
                if (1 == isPowerStateManagedByDeviceValue)
                {
                    isPowerStateManagedByDevice = true;
                }
            }
            response["powerStateManagedByDevice"] = isPowerStateManagedByDevice;
            status = true;
            returnResponse(status);
        }

        /***
         * @brief : To retrieve Device Power State before reboot.
         * @param1[in] : {"params":{}}
         * @param2[out] : {"result":{"":"<bool>","success":<bool>}}
         * @return     : Core::<StatusCode>
         */
        uint32_t SystemServices::getPowerStateBeforeReboot (const JsonObject& parameters,
            JsonObject& response)
        {
            bool retVal = false;
            IARM_Bus_PWRMgr_GetPowerStateBeforeReboot_Param_t param;
            IARM_Result_t res = IARM_Bus_Call(IARM_BUS_PWRMGR_NAME,
                                   IARM_BUS_PWRMGR_API_GetPowerStateBeforeReboot, (void *)&param,
                                   sizeof(param));

            LOGWARN("getPowerStateBeforeReboot called, current powerStateBeforeReboot is: %s\n",
                     param.powerStateBeforeReboot);
            response["state"] = string (param.powerStateBeforeReboot);
            if (IARM_RESULT_SUCCESS == res) {
                retVal = true;
            } else {
                retVal = false;
            }
            returnResponse(retVal);
        }


        /***
         * @brief : To handle the event of Power State change.
         *     The event is registered to the IARM event handle on powerStateChange.
         *     Connects the change event to SystemServices::onSystemPowerStateChanged()
         *
         * @param1[in]  : owner of the event
         * @param2[in]  : eventID of the event
         * @param3[in]  : data passed from the IARMBUS event
         * @param4[in]  : len
         * @param2[out] : connect call to onSystemPowerStateChanged
         * @return      : <void>
         */
        void _powerEventHandler(const char *owner, IARM_EventId_t eventId,
                void *data, size_t len)
        {
            switch (eventId) {
                case  IARM_BUS_PWRMGR_EVENT_MODECHANGED:
                    {
                        IARM_Bus_PWRMgr_EventData_t *eventData = (IARM_Bus_PWRMgr_EventData_t *)data;
			std::string curState,newState = "";

			if(eventData->data.state.curState == IARM_BUS_PWRMGR_POWERSTATE_ON) {
				curState = "ON";
            } else if (eventData->data.state.curState == IARM_BUS_PWRMGR_POWERSTATE_OFF) {
                curState = "OFF";
			} else if ((eventData->data.state.curState == IARM_BUS_PWRMGR_POWERSTATE_STANDBY)||
				   (eventData->data.state.curState == IARM_BUS_PWRMGR_POWERSTATE_STANDBY_LIGHT_SLEEP)) {
				curState = "LIGHT_SLEEP";
			} else if (eventData->data.state.curState == IARM_BUS_PWRMGR_POWERSTATE_STANDBY_DEEP_SLEEP) {
				curState = "DEEP_SLEEP";
			} else if (eventData->data.state.curState == IARM_BUS_PWRMGR_POWERSTATE_OFF) {
				curState = "OFF";
			}

			if(eventData->data.state.newState == IARM_BUS_PWRMGR_POWERSTATE_ON) {
				newState = "ON";
            } else if(eventData->data.state.newState == IARM_BUS_PWRMGR_POWERSTATE_OFF) {
                newState = "OFF";
			} else if((eventData->data.state.newState == IARM_BUS_PWRMGR_POWERSTATE_STANDBY)||
				  (eventData->data.state.newState == IARM_BUS_PWRMGR_POWERSTATE_STANDBY_LIGHT_SLEEP)) {
                                newState = "LIGHT_SLEEP";
			} else if(eventData->data.state.newState == IARM_BUS_PWRMGR_POWERSTATE_STANDBY_DEEP_SLEEP) {
                                newState = "DEEP_SLEEP";
			}
                        LOGWARN("IARM Event triggered for PowerStateChange.\
                                Old State %s, New State: %s\n",
                                curState.c_str() , newState.c_str());
                        if (SystemServices::_instance) {
                            SystemServices::_instance->onSystemPowerStateChanged(curState, newState);
                        } else {
                            LOGERR("SystemServices::_instance is NULL.\n");
                        }
                    }
                    break;
            }
        }

#if defined(USE_IARMBUS) || defined(USE_IARM_BUS)
        /***
         * @brief : To receive System Mode Changed Event from IARM
         * @param1[in] : pointer to received data buffer.
         */
        IARM_Result_t _SysModeChange(void *arg)
        {
            IARM_Bus_CommonAPI_SysModeChange_Param_t *param =
                (IARM_Bus_CommonAPI_SysModeChange_Param_t *)arg;

            std::string mode = iarmModeToString(param->newMode);

#ifdef HAS_API_POWERSTATE
            if (SystemServices::_instance) {
                SystemServices::_instance->onSystemModeChanged(mode);
            } else {
                LOGERR("SystemServices::_instance is NULL.\n");
            }
#else
            LOGINFO("HAS_API_POWERSTATE is not defined.\n");
#endif /* HAS_API_POWERSTATE */
            return IARM_RESULT_SUCCESS;
        }

        /***
         * @brief : To receive Firmware Update State Change events from IARM.
         * @param1[in]  : owner of the event
         * @param2[in]  : eventID of the event
         * @param3[in]  : data passed from the IARMBUS event
         * @param4[in]  : len
         */
        void _systemStateChanged(const char *owner, IARM_EventId_t eventId,
                void *data, size_t len)
        {
            LOGINFO("len = %d\n", len);
            /* Only handle state events */
            if (eventId != IARM_BUS_SYSMGR_EVENT_SYSTEMSTATE) return;

            IARM_Bus_SYSMgr_EventData_t *sysEventData = (IARM_Bus_SYSMgr_EventData_t*)data;
            IARM_Bus_SYSMgr_SystemState_t stateId = sysEventData->data.systemStates.stateId;
            int state = sysEventData->data.systemStates.state;

            switch (stateId) {
                case IARM_BUS_SYSMGR_SYSSTATE_FIRMWARE_UPDATE_STATE:
                    {
                        LOGWARN("IARMEvt: IARM_BUS_SYSMGR_SYSSTATE_FIRMWARE_UPDATE_STATE = '%d'\n", state);
                        if (SystemServices::_instance) {
                            SystemServices::_instance->onFirmwareUpdateStateChange(state);
                        } else {
                            LOGERR("SystemServices::_instance is NULL.\n");
                        }
                    } break;

                case IARM_BUS_SYSMGR_SYSSTATE_TIME_SOURCE:
                    {
                        if (sysEventData->data.systemStates.state)
                        {
                            LOGWARN("Clock is set.");
                            if (SystemServices::_instance) {
                                SystemServices::_instance->onClockSet();
                            } else {
                                LOGERR("SystemServices::_instance is NULL.\n");
                            }
                        }
                    } break;

                default:
                    /* Nothing to do. */;
            }
        }

#endif /* defined(USE_IARMBUS) || defined(USE_IARM_BUS) */
#ifdef ENABLE_THERMAL_PROTECTION
        /***
         * @brief : To handle the event of Thermal Level change. THe event is registered
         *	       to the IARM event handle on _EVENT_THERMAL_MODECHANGED.
         *
         * @param1[in]  : owner of the event
         * @param2[in]  : eventID of the event
         * @param3[in]  : data passed from the IARMBUS event
         * @param4[in]  : len

         * @param2[out] : connect call to onTemperatureThresholdChanged
         * @return      : <void>
         */
        void _thermMgrEventsHandler(const char *owner, IARM_EventId_t eventId,
                void *data, size_t len)
        {
            if (!strcmp(IARM_BUS_PWRMGR_NAME, owner)) {
                if (IARM_BUS_PWRMGR_EVENT_THERMAL_MODECHANGED  == eventId) {
                    LOGWARN("IARM_BUS_PWRMGR_EVENT_THERMAL_MODECHANGED event received\n");
                    handleThermalLevelChange((IARM_Bus_PWRMgr_EventData_t *)data);
                }
            }
        }

        /***
         * @brief : To validate the parameters in event data send from the IARMBUS, so as
         *		   to initiate  onTemperatureThresholdChanged event.
         *
         * @param1[in]  : data passed from the IARMBUS event

         * @param2[out] : connect call to onTemperatureThresholdChanged
         * @return      : <void>
         */
        static void handleThermalLevelChange(IARM_Bus_PWRMgr_EventData_t *param)
        {
            bool crossOver;
            bool validparams = true;
            std::string thermLevel;

            switch (param->data.therm.newLevel) {
                case IARM_BUS_PWRMGR_TEMPERATURE_NORMAL:
                    {
                        switch (param->data.therm.curLevel) {
                            case IARM_BUS_PWRMGR_TEMPERATURE_HIGH:
                            case IARM_BUS_PWRMGR_TEMPERATURE_CRITICAL:
                                crossOver = false;
                                thermLevel = "WARN";
                                break;
                            default:
                                validparams = false;
                                LOGERR("[%s] Invalid temperature levels \n", __FUNCTION__);
                        }

                    }
                    break;
                case IARM_BUS_PWRMGR_TEMPERATURE_HIGH:
                    {
                        switch (param->data.therm.curLevel) {
                            case IARM_BUS_PWRMGR_TEMPERATURE_NORMAL:
                                crossOver = true;
                                thermLevel = "WARN";
                                break;
                            case IARM_BUS_PWRMGR_TEMPERATURE_CRITICAL:
                                crossOver = false;
                                thermLevel = "MAX";
                                break;
                            default:
                                validparams = false;
                                LOGERR("Invalid temperature levels \n");
                        }

                    }
                    break;
                case IARM_BUS_PWRMGR_TEMPERATURE_CRITICAL:
                    {
                        switch (param->data.therm.curLevel) {
                            case IARM_BUS_PWRMGR_TEMPERATURE_HIGH:
                            case IARM_BUS_PWRMGR_TEMPERATURE_NORMAL:
                                crossOver = true;
                                thermLevel = "MAX";
                                break;
                            default:
                                validparams = false;
                                LOGERR("Invalid temperature levels \n");
                        }

                    }
                    break;
                default:
                    validparams = false;
                    LOGERR("Invalid temperature levels \n");
            }
            if (validparams) {
                LOGWARN("Invalid temperature levels \n");
                if (SystemServices::_instance) {
                    SystemServices::_instance->onTemperatureThresholdChanged(thermLevel,
                            crossOver, param->data.therm.curTemperature);
                } else {
                    LOGERR("SystemServices::_instance is NULL.\n");
                }
            }
        }
#endif /* ENABLE_THERMAL_PROTECTION */

        /***
         * @brief : sends notification when system reboot is requested.
         *
         * @param1[in]  : string; requested application name
         * @param2[in]  : string; reboot reason
         * @Event [out] : {"rebootReason": <string_ReasonForReboot>}
         */
        void SystemServices::onRebootRequest(string reason)
        {
            JsonObject params;
            params["rebootReason"] = reason;
            LOGINFO("Notifying onRebootRequest\n");
            sendNotify(EVT_ONREBOOTREQUEST, params);
        }

        /***
         * @brief : upload STB logs to the specified URL.
         * @param1[in] : url::String
         */
        uint32_t SystemServices::uploadLogs(const JsonObject& parameters, JsonObject& response)
        {
            LOGINFOMETHOD();

            bool success = false;

#ifdef ENABLE_SYSTEM_UPLOAD_LOGS
            string url;
            getStringParameter("url", url);
            auto err = UploadLogs::upload(url);
            if (err != UploadLogs::OK)
                response["error"] = UploadLogs::errToText(err);
            else
                success = true;
#else
            response["error"] = "unsupported";
#endif

            returnResponse(success);
        }

        uint32_t SystemServices::getLastFirmwareFailureReason(const JsonObject& parameters, JsonObject& response)
        {
            bool retStatus = true;
            FwFailReason failReason = FwFailReasonNone;

            std::vector<string> lines;
            if (getFileContent(FWDNLDSTATUS_FILE_NAME, lines)) {
                std::string str;
                for (auto i = lines.begin(); i != lines.end(); ++i) {
                    std::smatch m;
                    if (std::regex_match(*i, m, std::regex("^FailureReason\\|(.*)$"))) {
                        str = m.str(1);
                    }
                }

                LOGINFO("Lines read:%d. FailureReason|%s", (int) lines.size(), C_STR(str));

                auto it = find_if(FwFailReasonFromText.begin(), FwFailReasonFromText.end(),
                                  [&str](const pair<string, FwFailReason> & t) {
                                      return strcasecmp(C_STR(t.first), C_STR(str)) == 0;
                                  });
                if (it != FwFailReasonFromText.end())
                    failReason = it->second;
                else if (!str.empty())
                    LOGWARN("Unrecognised FailureReason!");
            } else {
                LOGINFO("Could not read file %s", FWDNLDSTATUS_FILE_NAME);
            }

            response["failReason"] = FwFailReasonToText.at(failReason);
            returnResponse(retStatus);
        }
        /***
         * @brief : To set Telemetry Opt Out Status
         *
         * @param1[in]  : {"params":{"Opt-Out":<bool>}}
         * @param2[out] : "result":{"success":<bool>}
         * @return      : Core::<StatusCode>
         */
        uint32_t SystemServices::setOptOutTelemetry(
                const JsonObject& parameters,
                JsonObject& response)
        {
            bool optout = false;
	    bool result = false;
            ofstream optfile;
	    if (parameters.HasLabel("Opt-Out")) {
		    optout = parameters["Opt-Out"].Boolean();
                    optfile.open(OPTOUT_TELEMETRY_STATUS, ios::out);
                    if (optfile) {
                        optfile << (optout ? "true" :"false");
                        optfile.close();
                        result = true;
                        LOGINFO("TelemetryOptOut flag set to %s\n", 
                                optout ? "true" :"false");
                    } else {
                        LOGERR("Couldn't update Telemetry Opt Out flag\n");
                    }
	    } else {
		    populateResponseWithError(SysSrv_MissingKeyValues, response);
	    }
            returnResponse(result);
        } //end of setOptOutTelemetry

        /***
         * @brief : To check Telemetry Opt Out status
         *
         * @param1[in]  : {"params":{}}
         * @param2[out] : {"result":{"Opt-Out":<bool>,"success":true}}
         * @return      : Core::<StatusCode>
         */
        uint32_t SystemServices::isOptOutTelemetry(const JsonObject& parameters,
                JsonObject& response)
        {
		bool optout = false;
		bool result = true;
                bool retVal = false;
                char lines[32] = {'\0'};
                string optStatus = "";

                retVal = getFileContentToCharBuffer(OPTOUT_TELEMETRY_STATUS, lines);
                if (retVal) {
                    optStatus = strtok(lines," ");
                    if ("true" == optStatus) {
                       optout = true;
                    } else {
                       optout = false;
                    }
                }
                LOGINFO("Current TelemetryOptOut flag is %d\n", optout);
		response["Opt-Out"] = optout;
		returnResponse(result);
        } //end of isOptOutTelemetry

        uint32_t SystemServices::getStoreDemoLink(const JsonObject& parameters, JsonObject& response)
        {
            bool result = false;
            if (Utils::fileExists(STORE_DEMO_FILE)) {
                result = true;
                response["fileURL"] = STORE_DEMO_LINK;
            } else {
                response["error"] = "missing";
            }
            returnResponse(result);
        }
    } /* namespace Plugin */
} /* namespace WPEFramework */
<|MERGE_RESOLUTION|>--- conflicted
+++ resolved
@@ -81,12 +81,10 @@
 
 #define OPTOUT_TELEMETRY_STATUS "/opt/tmtryoptout"
 
-<<<<<<< HEAD
 #define RFC_CALLERID           "SystemServices"
-=======
+
 #define STORE_DEMO_FILE "/media/apps/store-mode-video/videoFile.mp4"
 #define STORE_DEMO_LINK "http://127.0.0.1:50050/store-mode-video/videoFile.mp4"
->>>>>>> 80453832
 
 /**
  * @struct firmwareUpdate
