# If not stated otherwise in this file or this component's LICENSE file the
# following copyright and licenses apply:
#
# Copyright 2020 RDK Management
#
# Licensed under the Apache License, Version 2.0 (the "License");
# you may not use this file except in compliance with the License.
# You may obtain a copy of the License at
#
# http://www.apache.org/licenses/LICENSE-2.0
#
# Unless required by applicable law or agreed to in writing, software
# distributed under the License is distributed on an "AS IS" BASIS,
# WITHOUT WARRANTIES OR CONDITIONS OF ANY KIND, either express or implied.
# See the License for the specific language governing permissions and
# limitations under the License.

set(PLUGIN_NAME DisplayInfo)
set(MODULE_NAME ${NAMESPACE}${PLUGIN_NAME})

find_package(${NAMESPACE}Plugins REQUIRED)
find_package(${NAMESPACE}Definitions REQUIRED)
find_package(CompileSettingsDebug CONFIG REQUIRED)
find_package(BCM_HOST QUIET)
find_package(NEXUS QUIET)
find_package(NXCLIENT QUIET)
find_package(DRM)
find_path (STAGING_INCDIR glib-2.0)
include_directories(include)
include_directories(${STAGING_INCDIR})
include_directories(${STAGING_INCDIR}/libdrm)

add_library(${MODULE_NAME} SHARED
    DisplayInfo.cpp
    DisplayInfoJsonRpc.cpp
    Module.cpp)

set_target_properties(${MODULE_NAME} PROPERTIES
        CXX_STANDARD 11
        CXX_STANDARD_REQUIRED YES)

target_link_libraries(${MODULE_NAME}
    PRIVATE
        CompileSettingsDebug::CompileSettingsDebug
        ${NAMESPACE}Plugins::${NAMESPACE}Plugins
        ${NAMESPACE}Definitions::${NAMESPACE}Definitions)

if (NXCLIENT_FOUND AND NEXUS_FOUND)
    target_sources(${MODULE_NAME}
        PRIVATE
            Nexus/PlatformImplementation.cpp)
    target_link_libraries(${MODULE_NAME}
        PRIVATE
            NEXUS::NEXUS
            NXCLIENT::NXCLIENT)

<<<<<<< HEAD
=======
if (PLUGIN_DISPLAYINFO_BCM_VERSION_MAJOR)
    target_compile_definitions(${MODULE_NAME}
        PRIVATE
            DISPLAYINFO_BCM_VERSION_MAJOR=${PLUGIN_DISPLAYINFO_BCM_VERSION_MAJOR})
endif ()
>>>>>>> 0f7fba6c
elseif (BCM_HOST_FOUND)
    target_sources(${MODULE_NAME}
        PRIVATE
            RPI/PlatformImplementation.cpp)
    target_link_libraries(${MODULE_NAME}
        PRIVATE
            BCM_HOST::BCM_HOST)
elseif (BUILD_AMLOGIC)
    target_sources(${MODULE_NAME}
        PRIVATE
            Amlogic/PlatformImplementation.cpp)
    target_link_libraries(${MODULE_NAME}
        PRIVATE
         drm)
else ()
    message(FATAL_ERROR "There is no graphic backend for display info plugin")
endif ()

install(TARGETS ${MODULE_NAME} 
    DESTINATION lib/${STORAGE_DIRECTORY}/plugins)

write_config(${PLUGIN_NAME})<|MERGE_RESOLUTION|>--- conflicted
+++ resolved
@@ -45,6 +45,12 @@
         ${NAMESPACE}Plugins::${NAMESPACE}Plugins
         ${NAMESPACE}Definitions::${NAMESPACE}Definitions)
 
+if (PLUGIN_DISPLAYINFO_BCM_VERSION_MAJOR)
+    target_compile_definitions(${MODULE_NAME}
+        PRIVATE
+            DISPLAYINFO_BCM_VERSION_MAJOR=${PLUGIN_DISPLAYINFO_BCM_VERSION_MAJOR})
+endif()
+
 if (NXCLIENT_FOUND AND NEXUS_FOUND)
     target_sources(${MODULE_NAME}
         PRIVATE
@@ -53,15 +59,6 @@
         PRIVATE
             NEXUS::NEXUS
             NXCLIENT::NXCLIENT)
-
-<<<<<<< HEAD
-=======
-if (PLUGIN_DISPLAYINFO_BCM_VERSION_MAJOR)
-    target_compile_definitions(${MODULE_NAME}
-        PRIVATE
-            DISPLAYINFO_BCM_VERSION_MAJOR=${PLUGIN_DISPLAYINFO_BCM_VERSION_MAJOR})
-endif ()
->>>>>>> 0f7fba6c
 elseif (BCM_HOST_FOUND)
     target_sources(${MODULE_NAME}
         PRIVATE
